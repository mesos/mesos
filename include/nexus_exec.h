--- conflicted
+++ resolved
@@ -13,20 +13,12 @@
                 slave_id,
                 framework_id,
                 const char*,  // framework_name
-<<<<<<< HEAD
-                const void*,  // data
-                int);         // data_len
-  void (*run) (struct nexus_exec*, struct nexus_task_desc*);
-  void (*kill) (struct nexus_exec*, task_id tid);
-  void (*message) (struct nexus_exec*, struct nexus_framework_message*);
-=======
                 const void*,  // init_arg
                 int);         // init_arg_len
   void (*launch_task) (struct nexus_exec*, struct nexus_task_desc*);
   void (*kill_task) (struct nexus_exec*, task_id tid);
   void (*framework_message) (struct nexus_exec*,
                              struct nexus_framework_message*);
->>>>>>> 76b2b004
   void (*shutdown) (struct nexus_exec*);
   void (*error) (struct nexus_exec*, int, const char*);
 
