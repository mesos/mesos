#!/usr/bin/env python
# -*- coding: utf-8 -*-

from __future__ import with_statement

import boto
import logging
import os
import shutil
import subprocess
import sys
import tempfile
import time
from optparse import OptionParser
from sys import stderr
from boto.ec2.blockdevicemapping import BlockDeviceMapping, EBSBlockDeviceType


# Configure and parse our command-line arguments
def parse_args():
  parser = OptionParser(usage="mesos-ec2 [options] <action> <cluster_name>"
      + "\n\n<action> can be: launch, destroy, login, stop, start, get-master",
      add_help_option=False)
  parser.add_option("-h", "--help", action="help",
                    help="Show this help message and exit")
  parser.add_option("-s", "--slaves", type="int", default=1,
      help="Number of slaves to launch (default: 1)")
  parser.add_option("-w", "--wait", type="int", default=60,
      help="Number of seconds to wait for cluster nodes to start (default: 60)")
  parser.add_option("-k", "--key-pair",
      help="Key pair to use on instances")
  parser.add_option("-p", "--public-keys",
      help="Additional public keys to be installed on the masters and the slaves")
  parser.add_option("-i", "--identity-file", 
      help="SSH private key file to use for logging into instances")
  parser.add_option("-t", "--instance-type", default="m1.large",
      help="Type of instance to launch (default: m1.large). " +
           "WARNING: must be 64 bit, thus small instances won't work")
  parser.add_option("-m", "--master-instance-type", default="",
      help="Master instance type (leave empty for same as instance-type)")
  parser.add_option("-z", "--zone", default="us-east-1b",
      help="Availability zone to launch instances in")
  parser.add_option("-a", "--ami", default="ami-f8806a91",
      help="Amazon Machine Image ID to use")
  parser.add_option("-o", "--os", default="lucid64",
      help="OS on the Amazon Machine Image (lucid64 for now)")
  parser.add_option("-d", "--download", metavar="SOURCE", default="none",
      help="Where to download latest code from: set to 'git' to check out " +
           "from git, or 'none' to use the Mesos on the AMI (default)")
  parser.add_option("-b", "--branch", default="master",
      help="If using git, which branch to check out. Default is 'master'")
  parser.add_option("-D", metavar="[ADDRESS:]PORT", dest="proxy_port", 
      help="Use SSH dynamic port forwarding to create a SOCKS proxy at " +
            "the given local address (for use with login)")
  parser.add_option("--resume", action="store_true", default=False,
      help="Resume installation on a previously launched cluster " +
           "(for debugging)")
  parser.add_option("-f", "--ft", metavar="NUM_MASTERS", default="1", 
      help="Number of masters to run. Default is 1. Greater values " + 
           "make Mesos run in fault-tolerant mode with ZooKeeper.")
  parser.add_option("--ebs-vol-size", metavar="SIZE", type="int", default=0,
      help="Attach a new EBS volume of size SIZE (in GB) to each node as " +
           "/vol. The volumes will be deleted when the instances terminate. " +
           "Only possible on EBS-backed AMIs.")
  parser.add_option("--swap", metavar="SWAP", type="int", default=1024,
      help="Swap space to set up per node, in MB (default: 1024)")
  (opts, args) = parser.parse_args()
  opts.ft = int(opts.ft)
  if len(args) != 2:
    parser.print_help()
    sys.exit(1)
  (action, cluster_name) = args
  if opts.identity_file == None and action in ['launch', 'login']:
    print >> stderr, ("ERROR: The -i or --identity-file argument is " +
                      "required for " + action)
    sys.exit(1)
  if os.getenv('AWS_ACCESS_KEY_ID') == None:
    print >> stderr, ("ERROR: The environment variable AWS_ACCESS_KEY_ID " +
                      "must be set")
    sys.exit(1)
  if os.getenv('AWS_SECRET_ACCESS_KEY') == None:
    print >> stderr, ("ERROR: The environment variable AWS_SECRET_ACCESS_KEY " +
                      "must be set")
    sys.exit(1)
  return (opts, action, cluster_name)


# Get the EC2 security group of the given name, creating it if it doesn't exist
def get_or_make_group(conn, name):
  groups = conn.get_all_security_groups()
  group = [g for g in groups if g.name == name]
  if len(group) > 0:
    return group[0]
  else:
    print "Creating security group " + name
    return conn.create_security_group(name, "Mesos EC2 group")


# Wait for a set of launched instances to exit the "pending" state
# (i.e. either to start running or to fail and be terminated)
def wait_for_instances(conn, instances):
  while True:
    for i in instances:
      i.update()
    if len([i for i in instances if i.state == 'pending']) > 0:
      time.sleep(5)
    else:
      return


# Check whether a given EC2 instance object is in a state we consider active,
# i.e. not terminating or terminated. We count both stopping and stopped as
# active since we can restart stopped clusters.
def is_active(instance):
  return (instance.state in ['pending', 'running', 'stopping', 'stopped'])


# Launch a cluster of the given name, by setting up its security groups,
# and then starting new instances in them.
# Returns a tuple of EC2 reservation objects for the master, slave
# and zookeeper instances (in that order).
# Fails if there already instances running in the cluster's groups.
def launch_cluster(conn, opts, cluster_name):
  print "Setting up security groups..."
  master_group = get_or_make_group(conn, cluster_name + "-master")
  slave_group = get_or_make_group(conn, cluster_name + "-slaves")
  zoo_group = get_or_make_group(conn, cluster_name + "-zoo")
  if master_group.rules == []: # Group was just now created
    master_group.authorize(src_group=master_group)
    master_group.authorize(src_group=slave_group)
    master_group.authorize(src_group=zoo_group)
    master_group.authorize('tcp', 22, 22, '0.0.0.0/0')
    master_group.authorize('tcp', 8080, 8081, '0.0.0.0/0')
    master_group.authorize('tcp', 50030, 50030, '0.0.0.0/0')
    master_group.authorize('tcp', 50070, 50070, '0.0.0.0/0')
    master_group.authorize('tcp', 60070, 60070, '0.0.0.0/0')
    master_group.authorize('tcp', 38090, 38090, '0.0.0.0/0')
  if slave_group.rules == []: # Group was just now created
    slave_group.authorize(src_group=master_group)
    slave_group.authorize(src_group=slave_group)
    slave_group.authorize(src_group=zoo_group)
    slave_group.authorize('tcp', 22, 22, '0.0.0.0/0')
    slave_group.authorize('tcp', 8080, 8081, '0.0.0.0/0')
    slave_group.authorize('tcp', 50060, 50060, '0.0.0.0/0')
    slave_group.authorize('tcp', 50075, 50075, '0.0.0.0/0')
    slave_group.authorize('tcp', 60060, 60060, '0.0.0.0/0')
    slave_group.authorize('tcp', 60075, 60075, '0.0.0.0/0')
  if zoo_group.rules == []: # Group was just now created
    zoo_group.authorize(src_group=master_group)
    zoo_group.authorize(src_group=slave_group)
    zoo_group.authorize(src_group=zoo_group)
    zoo_group.authorize('tcp', 22, 22, '0.0.0.0/0')
    zoo_group.authorize('tcp', 2181, 2181, '0.0.0.0/0')
    zoo_group.authorize('tcp', 2888, 2888, '0.0.0.0/0')
    zoo_group.authorize('tcp', 3888, 3888, '0.0.0.0/0')

  # Check if instances are already running in our groups
  print "Checking for running cluster..."
  reservations = conn.get_all_instances()
  for res in reservations:
    group_names = [g.id for g in res.groups]
    if master_group.name in group_names or slave_group.name in group_names or zoo_group.name in group_names:
      active = [i for i in res.instances if is_active(i)]
      if len(active) > 0:
        print >> stderr, ("ERROR: There are already instances running in " +
            "group %s, %s or %s" % (master_group.name, slave_group.name, zoo_group.name))
        sys.exit(1)
  print "Launching instances..."
  try:
    image = conn.get_all_images(image_ids=[opts.ami])[0]
  except:
    print >> stderr, "Could not find AMI " + opts.ami
    sys.exit(1)

  # Create block device mapping so that we can add an EBS volume if asked to
  block_map = BlockDeviceMapping()
  if opts.ebs_vol_size > 0:
    device = EBSBlockDeviceType()
    device.size = opts.ebs_vol_size
    device.delete_on_termination = True
    block_map["/dev/sdv"] = device

  # Launch slaves
  slave_res = image.run(key_name = opts.key_pair,
                        security_groups = [slave_group],
                        instance_type = opts.instance_type,
                        placement = opts.zone,
                        min_count = opts.slaves,
                        max_count = opts.slaves,
                        block_device_map = block_map)
  slave_nodes = slave_res.instances
  print "Launched slaves, regid = " + slave_res.id

  # Launch masters
  master_type = opts.master_instance_type
  if master_type == "":
    master_type = opts.instance_type
  master_res = image.run(key_name = opts.key_pair,
                         security_groups = [master_group],
                         instance_type = master_type,
                         placement = opts.zone,
                         min_count = opts.ft,
                         max_count = opts.ft,
                         block_device_map = block_map)
  master_nodes = master_res.instances
  print "Launched master, regid = " + master_res.id

  # Launch ZooKeeper nodes if required
  if opts.ft > 1:
    zoo_res = image.run(key_name = opts.key_pair,
                        security_groups = [zoo_group],
                        instance_type = opts.instance_type,
                        placement = opts.zone,
                        min_count = 3,
                        max_count = 3,
                        block_device_map = block_map)
    zoo_nodes = zoo_res.instances
    print "Launched zoo, regid = " + zoo_res.id
  else:
    zoo_nodes = []

  # Return all the instances
  return (master_nodes, slave_nodes, zoo_nodes)


# Get the EC2 instances in an existing cluster if available.
# Returns a tuple of EC2 reservation objects for the master, slave
# and zookeeper instances (in that order).
def get_existing_cluster(conn, opts, cluster_name):
  print "Searching for existing cluster " + cluster_name + "..."
  reservations = conn.get_all_instances()
  master_nodes = []
  slave_nodes = []
  zoo_nodes = []
  for res in reservations:
    active = [i for i in res.instances if is_active(i)]
    if len(active) > 0:
      group_names = [g.id for g in res.groups]
      if group_names == [cluster_name + "-master"]:
        master_nodes += res.instances
      elif group_names == [cluster_name + "-slaves"]:
        slave_nodes += res.instances
      elif group_names == [cluster_name + "-zoo"]:
        zoo_nodes += res.instances
  if master_nodes != [] and slave_nodes != []:
    print ("Found %d master(s), %d slaves, %d ZooKeeper nodes" %
           (len(master_nodes), len(slave_nodes), len(zoo_nodes)))
    return (master_nodes, slave_nodes, zoo_nodes)
  else:
    if master_nodes == [] and slave_nodes != []:
      print "ERROR: Could not find master in group " + cluster_name + "-master"
    elif master_nodes != [] and slave_nodes == []:
      print "ERROR: Could not find slaves in group " + cluster_name + "-slaves"
    else:
      print "ERROR: Could not find any existing cluster"
    sys.exit(1)


# Deploy configuration files and run setup scripts on a newly launched
# or started EC2 cluster.
def setup_cluster(conn, master_nodes, slave_nodes, zoo_nodes, opts, deploy_ssh_key):
  print "Deploying files to master..."
  deploy_files(conn, "deploy." + opts.os, opts, master_nodes, slave_nodes, zoo_nodes)
  master = master_nodes[0].public_dns_name
  if deploy_ssh_key:
    print "Copying SSH key %s to master..." % opts.identity_file
    ssh(master, opts, 'mkdir -p /root/.ssh')
    scp(master, opts, opts.identity_file, '/root/.ssh/id_rsa')
  print "Running setup on master..."
  ssh(master, opts, "chmod u+x mesos-ec2/setup")
<<<<<<< HEAD
  ssh(master, opts, "mesos-ec2/setup %s %s %s" % (opts.os, opts.download, opts.branch))
  ssh(master, opts, 'export MESOS_HOME=~/mesos/')
=======
  ssh(master, opts, "mesos-ec2/setup %s %s %s %s" %
      (opts.os, opts.download, opts.branch, opts.swap))
>>>>>>> bed3689e
  print "Done!"


def add_keys(conn, master_res, slave_res, opts):
  print "Deploying an additional SSH public key"
  public_key_fname = opts.public_keys
  f = open(public_key_fname)
  public_keys = "".join(f.readlines())
  for i in master_res.instances:
    master = i.public_dns_name
    ssh(master, opts, "echo \"%s\" >> ~/.ssh/authorized_keys" % public_keys)
  for i in slave_res.instances:
    slave = i.public_dns_name
    ssh(slave, opts, "echo \"%s\" >> ~/.ssh/authorized_keys" % public_keys)
  print "Done!"

# Wait for a whole cluster (masters, slaves and ZooKeeper) to start up
def wait_for_cluster(conn, wait_secs, master_nodes, slave_nodes, zoo_nodes):
  print "Waiting for instances to start up..."
  time.sleep(5)
  wait_for_instances(conn, master_nodes)
  wait_for_instances(conn, slave_nodes)
  if zoo_nodes != []:
    wait_for_instances(conn, zoo_nodes)
  print "Waiting %d more seconds..." % wait_secs
  time.sleep(wait_secs)


# Get number of local disks available for a given EC2 instance type.
def get_num_disks(instance_type):
  if instance_type in ["m1.xlarge", "c1.xlarge", "m2.xlarge", "cc1.4xlarge"]:
    return 4
  elif instance_type in ["m1.small", "c1.medium"]:
    return 1
  else:
    return 2


# Deploy the configuration file templates in a given local directory to
# a cluster, filling in any template parameters with information about the
# cluster (e.g. lists of masters and slaves). Files are only deployed to
# the first master instance in the cluster, and we expect the setup
# script to be run on that instance to copy them to other nodes.
def deploy_files(conn, root_dir, opts, master_nodes, slave_nodes, zoo_nodes):
  active_master = master_nodes[0].public_dns_name

  num_disks = get_num_disks(opts.instance_type)
  hdfs_data_dirs = "/mnt/ephemeral-hdfs/data"
  mapred_local_dirs = "/mnt/hadoop/mrlocal"
  if num_disks > 1:
    for i in range(2, num_disks + 1):
      hdfs_data_dirs += ",/mnt%d/ephemeral-hdfs/data" % i
      mapred_local_dirs += ",/mnt%d/hadoop/mrlocal" % i

  if zoo_nodes != []:
    zoo_list = '\n'.join([i.public_dns_name for i in zoo_nodes])
    cluster_url = "zoo://" + ",".join(
        ["%s:2181/mesos" % i.public_dns_name for i in zoo_nodes])
  else:
    zoo_list = "NONE"
    cluster_url = "1@%s:5050" % active_master

  template_vars = {
    "master_list": '\n'.join([i.public_dns_name for i in master_nodes]),
    "active_master": active_master,
    "slave_list": '\n'.join([i.public_dns_name for i in slave_nodes]),
    "zoo_list": zoo_list,
    "cluster_url": cluster_url,
    "hdfs_data_dirs": hdfs_data_dirs,
    "mapred_local_dirs": mapred_local_dirs
  }

  # Create a temp directory in which we will place all the files to be
  # deployed after we substitue template parameters in them
  tmp_dir = tempfile.mkdtemp()
  for path, dirs, files in os.walk(root_dir):
    dest_dir = os.path.join('/', path[len(root_dir):])
    local_dir = tmp_dir + dest_dir
    if not os.path.exists(local_dir):
      os.makedirs(local_dir)
    for filename in files:
      if filename[0] not in '#.~' and filename[-1] != '~':
        dest_file = os.path.join(dest_dir, filename)
        local_file = tmp_dir + dest_file
        with open(os.path.join(path, filename)) as src:
          with open(local_file, "w") as dest:
            text = src.read()
            for key in template_vars:
              text = text.replace("{{" + key + "}}", template_vars[key])
            dest.write(text)
            dest.close()
  # rsync the whole directory over to the master machine
  command = (("rsync -rv -e 'ssh -o StrictHostKeyChecking=no -i %s' " + 
      "'%s/' 'root@%s:/'") % (opts.identity_file, tmp_dir, active_master))
  subprocess.check_call(command, shell=True)
  # Remove the temp directory we created above
  shutil.rmtree(tmp_dir)


# Copy a file to a given host through scp, throwing an exception if scp fails
def scp(host, opts, local_file, dest_file):
  subprocess.check_call(
      "scp -q -o StrictHostKeyChecking=no -i %s '%s' 'root@%s:%s'" %
      (opts.identity_file, local_file, host, dest_file), shell=True)


# Run a command on a host through ssh, throwing an exception if ssh fails
def ssh(host, opts, command):
  subprocess.check_call(
      "ssh -t -o StrictHostKeyChecking=no -i %s root@%s '%s'" %
      (opts.identity_file, host, command), shell=True)


def main():
  (opts, action, cluster_name) = parse_args()
  conn = boto.connect_ec2()

  if action == "launch":
    if opts.resume:
      (master_nodes, slave_nodes, zoo_nodes) = get_existing_cluster(
          conn, opts, cluster_name)
    else:
      (master_nodes, slave_nodes, zoo_nodes) = launch_cluster(
          conn, opts, cluster_name)
      wait_for_cluster(conn, opts.wait, master_nodes, slave_nodes, zoo_nodes)
    setup_cluster(conn, master_nodes, slave_nodes, zoo_nodes, opts, True)

  elif action == "destroy":
    response = raw_input("Are you sure you want to destroy the cluster " +
        cluster_name + "?\nALL DATA ON ALL NODES WILL BE LOST!!\n" +
        "Destroy cluster " + cluster_name + " (y/N): ")
    if response == "y":
      (master_nodes, slave_nodes, zoo_nodes) = get_existing_cluster(
          conn, opts, cluster_name)
      print "Terminating master..."
      for inst in master_nodes:
        inst.terminate()
      print "Terminating slaves..."
      for inst in slave_nodes:
        inst.terminate()
      if zoo_nodes != []:
        print "Terminating zoo..."
        for inst in zoo_nodes:
          inst.terminate()

  elif action == "add-keys":
    (master_res, slave_res, zoo_res) = get_existing_cluster(
        conn, opts, cluster_name)
    add_keys(conn, master_res, slave_res, opts)

  elif action == "login":
    (master_nodes, slave_nodes, zoo_nodes) = get_existing_cluster(
        conn, opts, cluster_name)
    master = master_nodes[0].public_dns_name
    print "Logging into master " + master + "..."
    proxy_opt = ""
    if opts.proxy_port != None:
      proxy_opt = "-D " + opts.proxy_port
    subprocess.check_call("ssh -o StrictHostKeyChecking=no -i %s %s root@%s" %
        (opts.identity_file, proxy_opt, master), shell=True)

  elif action == "get-master":
    (master_nodes, slave_nodes, zoo_nodes) = get_existing_cluster(conn, opts, cluster_name)
    print master_nodes[0].public_dns_name

  elif action == "stop":
    response = raw_input("Are you sure you want to stop the cluster " +
        cluster_name + "?\nDATA ON EPHEMERAL DISKS WILL BE LOST, " +
        "BUT THE CLUSTER WILL KEEP USING SPACE ON\n" + 
        "AMAZON EBS IF IT IS EBS-BACKED!!\n" +
        "Stop cluster " + cluster_name + " (y/N): ")
    if response == "y":
      (master_nodes, slave_nodes, zoo_nodes) = get_existing_cluster(
          conn, opts, cluster_name)
      print "Stopping master..."
      for inst in master_nodes:
        if inst.state not in ["shutting-down", "terminated"]:
          inst.stop()
      print "Stopping slaves..."
      for inst in slave_nodes:
        if inst.state not in ["shutting-down", "terminated"]:
          inst.stop()
      if zoo_nodes != []:
        print "Stopping zoo..."
        for inst in zoo_nodes:
          if inst.state not in ["shutting-down", "terminated"]:
            inst.stop()

  elif action == "start":
    (master_nodes, slave_nodes, zoo_nodes) = get_existing_cluster(
        conn, opts, cluster_name)
    print "Starting slaves..."
    for inst in slave_nodes:
      if inst.state not in ["shutting-down", "terminated"]:
        inst.start()
    print "Starting master..."
    for inst in master_nodes:
      if inst.state not in ["shutting-down", "terminated"]:
        inst.start()
    if zoo_nodes != []:
      print "Starting zoo..."
      for inst in zoo_nodes:
        if inst.state not in ["shutting-down", "terminated"]:
          inst.start()
    wait_for_cluster(conn, opts.wait, master_nodes, slave_nodes, zoo_nodes)
    setup_cluster(conn, master_nodes, slave_nodes, zoo_nodes, opts, False)

  elif action == "shutdown":
    print >> stderr, ("The shutdown action is no longer available.\n" +
        "Use either 'destroy' to delete a cluster and all data on it,\n" +
        "or 'stop' to shut down the machines but have them persist if\n" +
        "you launched an EBS-backed cluster.")
    sys.exit(1)

  else:
    print >> stderr, "Invalid action: %s" % action
    sys.exit(1)


if __name__ == "__main__":
  logging.basicConfig()
  main()<|MERGE_RESOLUTION|>--- conflicted
+++ resolved
@@ -268,13 +268,8 @@
     scp(master, opts, opts.identity_file, '/root/.ssh/id_rsa')
   print "Running setup on master..."
   ssh(master, opts, "chmod u+x mesos-ec2/setup")
-<<<<<<< HEAD
-  ssh(master, opts, "mesos-ec2/setup %s %s %s" % (opts.os, opts.download, opts.branch))
-  ssh(master, opts, 'export MESOS_HOME=~/mesos/')
-=======
   ssh(master, opts, "mesos-ec2/setup %s %s %s %s" %
       (opts.os, opts.download, opts.branch, opts.swap))
->>>>>>> bed3689e
   print "Done!"
 
 
