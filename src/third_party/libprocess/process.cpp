/* TODO(benh): Compile with a way to figure out which set of messages you used, and that way when someone with a different set of messages sends you a message you can declare that that message is not in your language of understanding. */
/* TODO(benh): Fix link functionality (processes need to send process_exit message since a dead process on one node might not know that a process on another node linked with it). */
/* TODO(benh): What happens when a remote link exits? Do we close the socket correclty?. */
/* TODO(benh): Revisit receive, pause, and await semantics. */
/* TODO(benh): Handle/Enable forking. */
/* TODO(benh): Use multiple processing threads (do process affinity). */
/* TODO(benh): Reclaim/Recycle stack (use Lithe!). */
/* TODO(benh): Better error handling (i.e., warn if re-spawn process). */
/* TODO(benh): Better protocol format checking in read_msg. */
/* TODO(benh): Use different backends for files and sockets. */
/* TODO(benh): Allow messages to be received out-of-order (i.e., allow
   someone to do a receive with a message id and let other messages
   queue until a message with that message id is received).  */
/* TODO(benh): LinkManager::link and LinkManager::send are pretty big
   functions, we could probably create some queue that the I/O thread
   checks for sending messages and creating links instead ... that
   would probably be faster, and have less contention for the mutex
   (that might mean we can eliminate contention for the mutex!). */

#include <assert.h>
#include <errno.h>
#include <ev.h>
#include <fcntl.h>
#include <netdb.h>
#include <pthread.h>
#include <signal.h>
#include <stdarg.h>
#include <stdio.h>
#include <stdlib.h>
#include <string.h>
#include <ucontext.h>
#include <unistd.h>

#include <arpa/inet.h>

#ifdef USE_LITHE
#include <ht/atomic.h>
#endif /* USE_LITHE */

#include <netinet/in.h>
#include <netinet/tcp.h>

#include <sys/ioctl.h>
#include <sys/mman.h>
#include <sys/select.h>
#include <sys/socket.h>
#include <sys/time.h>
#include <sys/types.h>

#include <boost/tuple/tuple.hpp>

#include <algorithm>
#include <deque>
#include <fstream>
#include <iostream>
#include <list>
#include <map>
#include <queue>
#include <set>
#include <sstream>
#include <stack>
#include <stdexcept>

#include "fatal.hpp"
#include "foreach.hpp"
#include "gate.hpp"
#include "process.hpp"
#include "singleton.hpp"
#include "utility.hpp"

using boost::make_tuple;
using boost::tuple;

using std::cout;
using std::cerr;
using std::deque;
using std::endl;
using std::find;
using std::list;
using std::make_pair;
using std::map;
using std::pair;
using std::queue;
using std::set;
using std::stack;


#ifdef __sun__
#define gethostbyname2(name, _) gethostbyname(name)
#ifndef MSG_NOSIGNAL
#define MSG_NOSIGNAL 0
#endif
#ifndef SOL_TCP
#define SOL_TCP IPPROTO_TCP
#endif
#ifndef MAP_32BIT
#define MAP_32BIT 0
#endif
#endif /* __sun__ */

#ifdef __APPLE__
#ifndef MAP_ANONYMOUS
#define MAP_ANONYMOUS MAP_ANON
#endif
#ifndef MSG_NOSIGNAL
#define MSG_NOSIGNAL 0
#endif
#ifndef SOL_TCP
#define SOL_TCP IPPROTO_TCP
#endif
#ifndef MAP_32BIT
#define MAP_32BIT 0
#endif
#endif /* __APPLE__ */



#define Byte (1)
#define Kilobyte (1024*Byte)
#define Megabyte (1024*Kilobyte)
#define Gigabyte (1024*Megabyte)
#define PROCESS_STACK_SIZE (64*Kilobyte)


#define malloc(bytes)                                               \
  ({ void *tmp;                                                     \
     if ((tmp = malloc(bytes)) == NULL)                             \
       fatalerror("malloc"); tmp;                                   \
   })

#define realloc(address, bytes)                                     \
  ({ void *tmp;                                                     \
     if ((tmp = realloc(address, bytes)) == NULL)                   \
       fatalerror("realloc"); tmp;                                  \
   })


#ifdef USE_LITHE
#define acquire(s) spinlock_lock(&s ## _lock)
#define release(s) spinlock_unlock(&s ## _lock)
#else
#define acquire(s) pthread_mutex_lock(&s ## _mutex)
#define release(s) pthread_mutex_unlock(&s ## _mutex)
#endif /* USE_LITHE */


/* Local server socket. */
static int s;

/* Local IP address. */
static uint32_t ip;

/* Local port. */
static uint16_t port;

/* Event loop. */
static struct ev_loop *loop;

/* Queue of new I/O watchers. */
static queue<ev_io *> *io_watchersq = new queue<ev_io *>();

/* Watcher queues lock/mutex. */
#ifdef USE_LITHE
static int io_watchersq_lock = UNLOCKED;
#else
static pthread_mutex_t io_watchersq_mutex = PTHREAD_MUTEX_INITIALIZER;
#endif /* USE_LITHE */

/* Asynchronous watcher for interrupting loop. */
static ev_async async_watcher;

/* Timer watcher for process timeouts. */
static ev_timer timer_watcher;

/* Process timers lock/mutex. */
#ifdef USE_LITHE
static int timers_lock = UNLOCKED;
#else
static pthread_mutex_t timers_mutex = PTHREAD_MUTEX_INITIALIZER;
#endif /* USE_LITHE */

/* Map (sorted) of process timers. */
typedef tuple<ev_tstamp, Process *, int> timeout_t;
static map<ev_tstamp, list<timeout_t> > *timers =
  new map<ev_tstamp, list<timeout_t> >();

/* Flag to indicate whether or to update the timer on async interrupt. */
static bool update_timer = false;

/* Server watcher for accepting connections. */
static ev_io server_watcher;

/* I/O thread. */
static pthread_t io_thread;

/* Processing thread. */
static pthread_t proc_thread;

/* Scheduling context for processing thread. */
static ucontext_t proc_uctx_schedule;

/* Running context for processing thread. */
static ucontext_t proc_uctx_running;

/* Current process of processing thread. */
//static __thread Process *proc_process = NULL;
static Process *proc_process = NULL;

/* Flag indicating if performing safe call into legacy. */
// static __thread bool legacy = false;
static bool legacy = false;

/* Thunk to safely call into legacy. */
// static __thread std::tr1::function<void (void)> *legacy_thunk;
static const std::tr1::function<void (void)> *legacy_thunk;

/* Global 'pipe' id uniquely assigned to each process. */
static uint32_t global_pipe = 0;

/* Status of processing thread. */
static int idle = 0;

/* Scheduler gate. */
static Gate *gate = new Gate();

/* Status of infrastructure initialization (done lazily). */
static bool initialized = false;

/* Stack of stacks. */
static stack<void *> *stacks = new stack<void *>();

/* Record? */
static bool recording = false;

/* Record(s) for replay. */
static std::fstream record_msgs;
static std::fstream record_pipes;

/* Replay? */
static bool replaying = false;

/* Replay messages (id -> queue of messages). */
static map<uint32_t, queue<struct msg *> > *replay_msgs =
  new map<uint32_t, queue<struct msg *> >();

/* Replay pipes (parent id -> stack of remaining child ids). */
static map<uint32_t, deque<uint32_t> > *replay_pipes =
  new map<uint32_t, deque<uint32_t> >();

struct write_ctx {
  int len;
  struct msg *msg;
  bool close;
};

struct read_ctx {
  int len;
  struct msg *msg;
};


void handle_await(struct ev_loop *loop, ev_io *w, int revents);

void read_msg(struct ev_loop *loop, ev_io *w, int revents);
void write_msg(struct ev_loop *loop, ev_io *w, int revents);
void write_connect(struct ev_loop *loop, ev_io *w, int revents);

void link_connect(struct ev_loop *loop, ev_io *w, int revents);

#ifdef USE_LITHE
void trampoline(void *arg);
#else
void trampoline(int process0, int process1);
#endif /* USE_LITHE */


PID make_pid(const char *str)
{
  PID pid = { 0 };
  std::istringstream iss(str);
  iss >> pid;
  return pid;
}


PID::operator std::string() const
{
  std::ostringstream oss;
  oss << *this;
  return oss.str();
}


bool PID::operator ! () const
{
  return !pipe && !ip && !port;
}


std::ostream& operator << (std::ostream& stream, const PID& pid)
{
  /* Call inet_ntop since inet_ntoa is not thread-safe! */
  char ip[INET_ADDRSTRLEN];
  if (inet_ntop(AF_INET, (in_addr *) &pid.ip, ip, INET_ADDRSTRLEN) == NULL)
    memset(ip, 0, INET_ADDRSTRLEN);

  stream << pid.pipe << "@" << ip << ":" << pid.port;
  return stream;
}


std::istream& operator >> (std::istream& stream, PID& pid)
{
  pid.pipe = 0;
  pid.ip = 0;
  pid.port = 0;

  std::string str;
  if (!(stream >> str)) {
    stream.setstate(std::ios_base::badbit);
    return stream;
  }

  if (str.size() > 500) {
    stream.setstate(std::ios_base::badbit);
    return stream;
  }

  char host[512];
  int id;
  unsigned short port;
  if (sscanf(str.c_str(), "%d@%[^:]:%hu", &id, host, &port) != 3) {
    stream.setstate(std::ios_base::badbit);
    return stream;
  }

  hostent *he = gethostbyname2(host, AF_INET);
  if (!he) {
    stream.setstate(std::ios_base::badbit);
    return stream;
  }

  pid.pipe = id;
  pid.ip = *((uint32_t *) he->h_addr);
  pid.port = port;
  return stream;
}


bool operator < (const PID& left, const PID& right)
{
  if (left.ip == right.ip && left.port == right.port)
    return left.pipe < right.pipe;
  else if (left.ip == right.ip && left.port != right.port)
    return left.port < right.port;
  else
    return left.ip < right.ip;
}


bool operator == (const PID& left, const PID& right)
{
  return (left.pipe == right.pipe &&
	  left.ip == right.ip &&
	  left.port == right.port);
}


static inline int set_nbio(int fd)
{
  int flags;

  /* If they have O_NONBLOCK, use the Posix way to do it. */
#ifdef O_NONBLOCK
  /* TODO(*): O_NONBLOCK is defined but broken on SunOS 4.1.x and AIX 3.2.5. */
  if (-1 == (flags = fcntl(fd, F_GETFL, 0)))
    flags = 0;
  return fcntl(fd, F_SETFL, flags | O_NONBLOCK);
#else
  /* Otherwise, use the old way of doing it. */
  flags = 1;
  return ioctl(fd, FIOBIO, &flags);
#endif
}


struct node { uint32_t ip; uint16_t port; };

bool operator < (const node& left, const node& right)
{
  if (left.ip == right.ip)
    return left.port < right.port;
  else
    return left.ip < right.ip;
}

std::ostream& operator << (std::ostream& stream, const node& n)
{
  stream << n.ip << ":" << n.port;
  return stream;
}


class LinkManager : public Singleton<LinkManager>
{
private:
  /* Map from PID (local/remote) to process. */
  map<PID, set<Process *> > links;

  /* Map from socket to node (ip, port). */
  map<int, node> sockets;

  /* Maps from node (ip, port) to socket. */
  map<node, int> temps;
  map<node, int> persists;

  /* Map from socket to outgoing messages. */
  map<int, queue<struct msg *> > outgoing;

  pthread_mutex_t mutex;

  friend class Singleton<LinkManager>;

  LinkManager()
  {
    pthread_mutexattr_t attr;
    pthread_mutexattr_init(&attr);
    pthread_mutexattr_settype(&attr, PTHREAD_MUTEX_RECURSIVE);
    pthread_mutex_init(&mutex, &attr);
    pthread_mutexattr_destroy(&attr);
  }

public:
  /*
   * TODO(benh): The semantics we want to support for link are such
   * that if there is nobody to link to (local or remote) then a
   * PROCESS_EXIT message gets generated. This functionality has only
   * been implemented when the link is local, not remote. Of course,
   * if there is nobody listening on the remote side, then this should
   * work remotely ... but if there is someone listening remotely just
   * not at that pipe value, then it will silently continue executing.
  */
  void link(Process *process, const PID &to)
  {
    //cout << "calling link" << endl;

    assert(process != NULL);

    node n = { to.ip, to.port };

    pthread_mutex_lock(&mutex);
    {
      // Check if node is remote and there isn't a persistant link.
      if ((n.ip != ip || n.port != port) &&
	  persists.find(n) == persists.end()) {
	int s;

	/* Create socket for communicating with remote process. */
	if ((s = socket(AF_INET, SOCK_STREAM, IPPROTO_IP)) < 0)
	  fatalerror("failed to link (socket)");
    
	/* Use non-blocking sockets. */
	if (set_nbio(s) < 0)
	  fatalerror("failed to link (set_nbio)");

	//cout << "created linked socket " << s << endl;

	/* Record socket. */
	sockets[s] = n;

	/* Record node. */
	persists[n] = s;

	/* Allocate the watcher. */
	ev_io *io_watcher = (ev_io *) malloc(sizeof(ev_io));

	struct sockaddr_in addr;
      
	memset(&addr, 0, sizeof(addr));
      
	addr.sin_family = PF_INET;
	addr.sin_port = htons(to.port);
	addr.sin_addr.s_addr = to.ip;

	if (connect(s, (struct sockaddr *) &addr, sizeof(addr)) < 0) {
	  if (errno != EINPROGRESS)
	    fatalerror("failed to link (connect)");

	  /* Initialize watcher for connecting. */
	  ev_io_init(io_watcher, link_connect, s, EV_WRITE);
	} else {
	  /* Initialize watcher for reading. */
	  io_watcher->data = malloc(sizeof(struct read_ctx));

	  /* Initialize read context. */
	  struct read_ctx *ctx = (struct read_ctx *) io_watcher->data;

	  ctx->len = 0;
	  ctx->msg = (struct msg *) malloc(sizeof(struct msg));

	  ev_io_init(io_watcher, read_msg, s, EV_READ);
	}

	/* Enqueue the watcher. */
	acquire(io_watchersq);
	{
	  io_watchersq->push(io_watcher);
	}
	release(io_watchersq);

	/* Interrupt the loop. */
	ev_async_send(loop, &async_watcher);
      }

      links[to].insert(process);
    }
    pthread_mutex_unlock(&mutex);
  }

  void send(struct msg *msg)
  {
    assert(msg != NULL);

    //cout << "(1) sending msg to " << msg->to << endl;

    node n = { msg->to.ip, msg->to.port };

    pthread_mutex_lock(&mutex);
    {
      // Check if there is already a link.
      map<node, int>::iterator it;
      if ((it = persists.find(n)) != persists.end() ||
	  (it = temps.find(n)) != temps.end()) {
	int s = it->second;
	//cout << "(2) found a socket " << s << endl;
	if (outgoing.find(s) == outgoing.end()) {
	  assert(persists.find(n) != persists.end());
	  assert(temps.find(n) == temps.end());
	  //cout << "(3) reusing (sleeping persistant) socket " << s << endl;

	  /* Initialize the outgoing queue. */
	  outgoing[s];

	  /* Allocate/Initialize the watcher. */
	  ev_io *io_watcher = (ev_io *) malloc (sizeof (ev_io));

	  io_watcher->data = malloc(sizeof(struct write_ctx));

	  /* Initialize the write context. */
	  struct write_ctx *ctx = (struct write_ctx *) io_watcher->data;

	  ctx->len = 0;
	  ctx->msg = msg;
	  ctx->close = false;

	  ev_io_init(io_watcher, write_msg, s, EV_WRITE);

	  /* Enqueue the watcher. */
	  acquire(io_watchersq);
	  {
	    io_watchersq->push(io_watcher);
	  }
	  release(io_watchersq);
    
	  /* Interrupt the loop. */
	  ev_async_send(loop, &async_watcher);
	} else {
	  //cout << "(3) reusing socket " << s << endl;
	  outgoing[s].push(msg);
	}
      } else {
	int s;

	/* Create socket for communicating with remote process. */
	if ((s = socket(AF_INET, SOCK_STREAM, IPPROTO_IP)) < 0)
	  fatalerror("failed to send (socket)");
    
	/* Use non-blocking sockets. */
	if (set_nbio(s) < 0)
	  fatalerror("failed to send (set_nbio)");

	//cout << "(2) created temporary socket " << s << endl;

	/* Record socket. */
	sockets[s] = n;

	/* Record node. */
	temps[n] = s;

	/* Initialize the outgoing queue. */
	outgoing[s];

	/* Allocate/Initialize the watcher. */
	ev_io *io_watcher = (ev_io *) malloc (sizeof (ev_io));

	io_watcher->data = malloc(sizeof(struct write_ctx));

	/* Initialize the write context. */
	struct write_ctx *ctx = (struct write_ctx *) io_watcher->data;

	ctx->len = 0;
	ctx->msg = msg;
	ctx->close = true;

	struct sockaddr_in addr;
      
	memset(&addr, 0, sizeof(addr));
      
	addr.sin_family = PF_INET;
	addr.sin_port = htons(msg->to.port);
	addr.sin_addr.s_addr = msg->to.ip;
    
	if (connect(s, (struct sockaddr *) &addr, sizeof(addr)) < 0) {
	  if (errno != EINPROGRESS)
	    fatalerror("failed to send (connect)");

	  /* Initialize watcher for connecting. */
	  ev_io_init(io_watcher, write_connect, s, EV_WRITE);
	} else {
	  /* Initialize watcher for writing. */
	  ev_io_init(io_watcher, write_msg, s, EV_WRITE);
	}

	/* Enqueue the watcher. */
	acquire(io_watchersq);
	{
	  io_watchersq->push(io_watcher);
	}
	release(io_watchersq);

	/* Interrupt the loop. */
	ev_async_send(loop, &async_watcher);
      }
    }
    pthread_mutex_unlock(&mutex);
  }

  struct msg * next(int s)
  {
    struct msg *msg = NULL;
    pthread_mutex_lock(&mutex);
    {
      assert(outgoing.find(s) != outgoing.end());
      if (!outgoing[s].empty()) {
	msg = outgoing[s].front();
	outgoing[s].pop();
      }
    }
    pthread_mutex_unlock(&mutex);
    return msg;
  }

  struct msg * next_or_close(int s)
  {
    //cout << "next_or_close socket " << s << endl;
    struct msg *msg;
    pthread_mutex_lock(&mutex);
    {
      if ((msg = next(s)) == NULL) {
	assert(outgoing[s].empty());
	outgoing.erase(s);
	assert(temps.find(sockets[s]) != temps.end());
	temps.erase(sockets[s]);
	sockets.erase(s);
	::close(s);
      }
    }
    pthread_mutex_unlock(&mutex);
    return msg;
  }

  struct msg * next_or_sleep(int s)
  {
    //cout << "next_or_sleep socket " << s << endl;
    struct msg *msg;
    pthread_mutex_lock(&mutex);
    {
      if ((msg = next(s)) == NULL) {
	assert(outgoing[s].empty());
	outgoing.erase(s);
	assert(persists.find(sockets[s]) != persists.end());
      }
    }
    pthread_mutex_unlock(&mutex);
    return msg;
  }

  void closed(int s)
  {
    //cout << "closed socket " << s << endl;
    pthread_mutex_lock(&mutex);
    {
      map<int, node>::iterator it = sockets.find(s);
      if (it != sockets.end()) {
	exited(it->second);
	persists.erase(sockets[s]);
	temps.erase(sockets[s]);
	sockets.erase(s);
	outgoing.erase(s);
	::close(s);
      }
    }
    pthread_mutex_unlock(&mutex);
  }

  /*
   * TODO(benh): It would be cleaner if these exited routines could
   * call back into ProcessManager ... then we wouldn't have to
   * convince ourselves that the accesses to each Process object will
   * always be valid.
   */

  void exited(const node &n)
  {
    pthread_mutex_lock(&mutex);
    {
      list<PID> removed;
      /* Look up all linked processes. */
      foreachpair (const PID &pid, set<Process *> &processes, links) {
	if (pid.ip == n.ip && pid.port == n.port) {
	  /* N.B. If we call exited(pid) we might invalidate iteration. */
	  /* Deliver PROCESS_EXIT messages (if we aren't replaying). */
	  if (!replaying) {
	    foreach (Process *process, processes) {
	      struct msg *msg = (struct msg *) malloc(sizeof(struct msg));
	      msg->from.pipe = pid.pipe;
	      msg->from.ip = pid.ip;
	      msg->from.port = pid.port;
	      msg->to.pipe = process->pid.pipe;
	      msg->to.ip = process->pid.ip;
	      msg->to.port = process->pid.port;
	      msg->id = PROCESS_EXIT;
	      msg->len = 0;
	      process->enqueue(msg);
	    }
	  }
	  removed.push_back(pid);
	}
      }
      foreach (const PID &pid, removed)
	links.erase(pid);
    }
    pthread_mutex_unlock(&mutex);
  }

  void exited(Process *process)
  {
    pthread_mutex_lock(&mutex);
    {
      /* Remove any links this process might have had. */
      foreachpair (_, set<Process *> &processes, links)
	processes.erase(process);

      const PID &pid = process->getPID();

      /* Look up all linked processes. */
      map<PID, set<Process *> >::iterator it = links.find(pid);

      if (it != links.end()) {
	set<Process *> &processes = it->second;
	/* Deliver PROCESS_EXIT messages (if we aren't replaying). */
	if (!replaying) {
	  foreach (Process *p, processes) {
	    assert(process != p);
	    struct msg *msg = (struct msg *) malloc(sizeof(struct msg));
	    msg->from.pipe = pid.pipe;
	    msg->from.ip = pid.ip;
	    msg->from.port = pid.port;
	    msg->to.pipe = p->pid.pipe;
	    msg->to.ip = p->pid.ip;
	    msg->to.port = p->pid.port;
	    msg->id = PROCESS_EXIT;
	    msg->len = 0;
	    p->enqueue(msg);
	  }
	}
	links.erase(pid);
      }
    }
    pthread_mutex_unlock(&mutex);
  }
};

/* Singleton LinkManager instance. */
template<> LinkManager * Singleton<LinkManager>::singleton = NULL;
template<> bool Singleton<LinkManager>::instantiated = false;


class ProcessManager : public Singleton<ProcessManager>
{
private:
  /* Map of all local spawned and running processes. */
  map<uint32_t, Process *> processes;

  /* Map of all waiting processes. */
  map<Process *, set<Process *> > waiters;

  /* Map of gates for waiting threads. */
  map<Process *, Gate *> gates;

  /* Processes lock/mutex. */
#ifdef USE_LITHE
  int processes_lock;
#else
  pthread_mutex_t processes_mutex;
#endif /* USE_LITHE */

  /* Queue of runnable processes (implemented as deque). */
  deque<Process *> runq;

  /* Run queue lock/mutex. */
#ifdef USE_LITHE
  int runq_lock;
#else
  pthread_mutex_t runq_mutex;
#endif /* USE_LITHE */

  friend class Singleton<ProcessManager>;

  ProcessManager()
  {
#ifdef USE_LITHE
    processes_lock = UNLOCKED;
    runq_lock = UNLOCKED;
#else
    pthread_mutex_init(&processes_mutex, NULL);
    pthread_mutex_init(&runq_mutex, NULL);
#endif /* USE_LITHE */
  }

public:
  void record(struct msg *msg)
  {
    assert(recording && !replaying);
    acquire(processes);
    {
      record_msgs.write((char *) msg, sizeof(struct msg) + msg->len);
      if (record_msgs.fail())
	fatalerror("failed to write to messages record");
    }
    release(processes);
  }

  void replay()
  {
    assert(!recording && replaying);
    acquire(processes);
    {
      if (!record_msgs.eof()) {
	struct msg *msg = (struct msg *) malloc(sizeof(struct msg));

	/* Read a message worth of data. */
	record_msgs.read((char *) msg, sizeof(struct msg));

	if (record_msgs.eof()) {
	  free(msg);
	  release(processes);
	  return;
	}

	if (record_msgs.fail())
	  fatalerror("failed to read from messages record");

	/* Read the body of the message if necessary. */
	if (msg->len != 0) {
	  struct msg *temp = msg;
	  msg = (struct msg *) malloc(sizeof(struct msg) + msg->len);
	  memcpy(msg, temp, sizeof(struct msg));
	  free(temp);
	  record_msgs.read((char *) msg + sizeof(struct msg), msg->len);
	  if (record_msgs.fail())
	    fatalerror("failed to read from messages record");
	}

	/* Add message to be delivered later. */
	(*replay_msgs)[msg->to.pipe].push(msg);
      }

      /* Deliver any messages to available processes. */
      foreachpair (uint32_t pipe, Process *process, processes) {
	queue<struct msg *> &msgs = (*replay_msgs)[pipe];
	while (!msgs.empty()) {
	  struct msg *msg = msgs.front();
	  msgs.pop();
	  process->enqueue(msg);
	}
      }
    }
    release(processes);
  }

#ifdef USE_LITHE
  static void do_run(lithe_task_t *task, void *arg)
  {
    Process *process = (Process *) task->tls;

    assert(process->state == Process::RUNNING);
    process->state = Process::EXITED;

    ProcessManager::instance()->cleanup(process);

    /* Go be productive doing something else ... */
    lithe_sched_reenter();
  }


  void run(Process *process)
  {
    assert(process != NULL);

    process->state = Process::RUNNING;

    try {
      (*process)();
    } catch (const std::exception &e) {
      cerr << "libprocess: " << process->pid
	   << " exited due to " << e.what() << endl;
    } catch (...) {
      cerr << "libprocess: " << process->pid
	   << " exited due to unknown exception" << endl;
    }

    lithe_task_block(do_run, NULL);
  }
#else
  void run(Process *process)
  {
    /*
     * N.B. The process gets locked before 'schedule' runs it (it gets
     * enqueued in 'trampoline'). So, after we can update the state
     * and then unlock.
    */
    {
      process->state = Process::RUNNING;
    }
    process->unlock();

    try {
      (*process)();
    } catch (const std::exception &e) {
      cerr << "libprocess: " << process->pid
	   << " exited due to "
	   << e.what() << endl;
    } catch (...) {
      cerr << "libprocess: " << process->pid
	   << " exited due to unknown exception" << endl;
    }

    process->state = Process::EXITED;
    cleanup(process);
    proc_process = NULL;
    setcontext(&proc_uctx_schedule);
  }
#endif /* USE_LITHE */


#ifdef USE_LITHE
  static void do_kill(lithe_task_t *task, void *arg)
  {
    Process *process = (Process *) task->tls;

    assert(process->state == Process::RUNNING);
    process->state = Process::EXITED; // s/EXITED/KILLED ?

    ProcessManager::instance()->cleanup(process);

    /* Go be productive doing something else ... */
    lithe_sched_reenter();
  }


  void kill(Process *process)
  {
    lithe_task_block(do_kill, NULL);
  }
#else
  void kill(Process *process)
  {
    process->state = Process::EXITED; // s/EXITED/KILLED ?
    cleanup(process);
    proc_process = NULL;
    setcontext(&proc_uctx_schedule);
  }
#endif /* USE_LITHE */

  
  void spawn(Process *process)
  {
    assert(process != NULL);

    process->state = Process::INIT;

    void *stack = NULL;

    acquire(processes);
    {
      /* Record process. */
      processes[process->pid.pipe] = process;

      /* Reuse a stack if possible. */
      if (!stacks->empty()) {
	stack = stacks->top();
	stacks->pop();
      }
    }
    release(processes);

    if (stack == NULL) {
      const int protection = (PROT_READ | PROT_WRITE);
      const int flags = (MAP_PRIVATE | MAP_ANONYMOUS | MAP_32BIT);

      stack = mmap(NULL, PROCESS_STACK_SIZE, protection, flags, -1, 0);

      if (stack == MAP_FAILED)
	fatalerror("mmap failed (spawn)");

      /* Disallow all memory access to the last page. */
      if (mprotect(stack, getpagesize(), PROT_NONE) != 0)
	fatalerror("mprotect failed (spawn)");
    }

#ifdef USE_LITHE
    stack_t s;
    s.ss_sp = stack;
    s.ss_size = PROCESS_STACK_SIZE;

    lithe_task_init(&process->task, &s);

    process->task.tls = process;

    /* TODO(benh): Is there a better way to store the stack info? */
    process->uctx.uc_stack.ss_sp = stack;
    process->uctx.uc_stack.ss_size = PROCESS_STACK_SIZE;
#else
    /* Set up the ucontext. */
    if (getcontext(&process->uctx) < 0)
      fatalerror("getcontext failed (spawn)");
    
    process->uctx.uc_stack.ss_sp = stack;
    process->uctx.uc_stack.ss_size = PROCESS_STACK_SIZE;
    process->uctx.uc_link = 0;

    /* Package the arguments. */
#ifdef __x86_64__
    assert(sizeof(unsigned long) == sizeof(Process *));
    int process0 = (unsigned int) (unsigned long) process;
    int process1 = (unsigned long) process >> 32;
#else
    assert(sizeof(unsigned int) == sizeof(Process *));
    int process0 = (unsigned int) process;
    int process1 = 0;
#endif /* __x86_64__ */

    makecontext(&process->uctx, (void (*)()) trampoline, 2, process0, process1);
#endif /* USE_LITHE */

    /* Add process to the run queue. */
    enqueue(process);
  }


  void cleanup(Process *process)
  {
    //cout << "cleanup for " << process->pid << endl;
    assert(process->state == Process::EXITED);

#ifdef USE_LITHE
    /* TODO(benh): Assert that we are on the transition stack. */
#endif /* USE_LITHE */

    /* Inform link manager. */
    LinkManager::instance()->exited(process);

    /* Processes that were waiting on exiting process. */
    list<Process *> resumable;

    /* Possible gate non-libprocess threads are waiting at. */
    Gate *gate = NULL;

    /* Remove process. */
    process->lock();
    {
      acquire(processes);
      {
	/* Free any pending messages. */
	while (!process->msgs.empty()) {
	  struct msg *msg = process->msgs.front();
	  process->msgs.pop_front();
	  free(msg);
	}

	/* Free current message. */
	if (process->current) free(process->current);

	/*
	 * TODO(benh): Can't recycle stacks unless we get off the
	 * stack by the time someone actually wants to use the stack.
	 *
	 * stacks->push(process->uctx.uc_stack.ss_sp);
	 */

	processes.erase(process->pid.pipe);

	/* TODO(benh): Confirm process not in timers. */

	/* Confirm process not in runq. */
	assert(find(runq.begin(), runq.end(), process) == runq.end());

	/* Confirm that the process is not in any waiting queue. */
	foreachpair (_, set<Process *> &waiting, waiters)
	  assert(waiting.find(process) == waiting.end());

	/* Record any waiting processes. */
	foreach (Process *waiter, waiters[process])
	  resumable.push_back(waiter);

	waiters.erase(process);

	/* Lookup gate to wake up waiting non-libprocess threads. */
	map<Process *, Gate *>::iterator it = gates.find(process);
	if (it != gates.end()) {
	  gate = it->second;
	  /* N.B. The last thread that leaves the gate also free's it. */
	  gates.erase(it);
	}
      }
      release(processes);
    }
    process->unlock();

    /*
     * N.B. After opening the gate we can no longer dereference
     * 'process' since it might already be cleaned up by user code (a
     * waiter might have cleaned up the stack where the process was
     * allocated).
     */
    if (gate != NULL)
      gate->open();

    foreach (Process *p, resumable) {
      p->lock();
      {
	assert(p->state == Process::RUNNING || p->state == Process::WAITING);
	if (p->state == Process::RUNNING) {
	  p->state = Process::INTERRUPTED;
	} else {
	  p->state = Process::READY;
	  enqueue(p);
	}
      }
      p->unlock();
    }
  }


  void link(Process *process, const PID &to)
  {
    /* Check if link is local. */
    if (to.ip == ip && to.port == port) {
      /* Make sure local process is still valid! */
      bool valid = false;

      acquire(processes);
      {
	if (processes.find(to.pipe) != processes.end())
	  valid = true;
      }
      release(processes);

      if (!valid) {
	struct msg *msg = (struct msg *) malloc(sizeof(struct msg));
	msg->from.pipe = to.pipe;
	msg->from.ip = to.ip;
	msg->from.port = to.port;
	msg->to.pipe = process->pid.pipe;
	msg->to.ip = process->pid.ip;
	msg->to.port = process->pid.port;
	msg->id = PROCESS_EXIT;
	msg->len = 0;
	process->enqueue(msg);
	return;
      }

      /* TODO(benh): Process object for 'to' could become invalid here! */

      LinkManager::instance()->link(process, to);

      /* Make sure local process is still valid! */
      valid = false;

      acquire(processes);
      {
	if (processes.find(to.pipe) != processes.end())
	  valid = true;
      }
      release(processes);

      /* TODO(benh): Better solution or send possible duplicate PROCESS_EXIT? */
      assert(valid);
    } else {
      LinkManager::instance()->link(process, to);
    }
  }


#ifdef USE_LITHE
  static void do_receive(lithe_task_t *task, void *arg)
  {
    timeout_t *timeout = (timeout_t *) arg;

    Process *process = (Process *) task->tls;

    process->lock();
    {
      /* Start timeout if necessary. */
      if (timeout != NULL)
	ProcessManager::instance()->start_timeout(*timeout);

      /* Context switch. */
      process->state = Process::RECEIVING;

      /* Ensure nothing enqueued since check in Process::receive. */
      if (!process->msgs.empty()) {
	process->state = Process::READY;
	ProcessManager::instance()->enqueue(process);
      }
    }
    process->unlock();

    /* N.B. We could resume the task if a message has arrived. *

    /* Go be productive doing something else ... */
    lithe_sched_reenter();
  }


  void receive(Process *process, double secs)
  {
    assert(process != NULL);
    if (secs > 0) {
      timeout_t timeout = create_timeout(process, secs);
      assert(sizeof(timeout_t *) == sizeof(void *));
      lithe_task_block(do_receive, &timeout);
      process->lock();
      {
	assert(process->state == Process::READY ||
	       process->state == Process::TIMEDOUT);

	/*
	 * Attempt to cancel the timeout if necessary.
	 * N.B. Failed cancel means unnecessary timeouts (hence generation).
	 */
	if (process->state != Process::TIMEDOUT)
	  cancel_timeout(timeout);

	/* Update the generation (handles racing timeouts). */
	process->generation++;

	process->state = Process::RUNNING;
      }
      process->unlock();
    } else {
      lithe_task_block(do_receive, NULL);
      process->lock();
      {
	assert(process->state == Process::READY);
	process->state = Process::RUNNING;
      }
      process->unlock();
    }
  }
#else
  void receive(Process *process, double secs)
  {
    //cout << "ProcessManager::receive" << endl;
    assert(process != NULL);
    process->lock();
    {
      /* Ensure nothing enqueued since check in Process::receive. */
      if (process->msgs.empty()) {
	if (secs > 0) {
	  /* Create timeout. */
	  const timeout_t &timeout = create_timeout(process, secs);

	  /* Start the timeout. */
	  start_timeout(timeout);

	  /* Context switch. */
	  process->state = Process::RECEIVING;
	  swapcontext(&process->uctx, &proc_uctx_running);

	  assert(process->state == Process::READY ||
		 process->state == Process::TIMEDOUT);

	  /* Attempt to cancel the timer if necessary. */
	  if (process->state != Process::TIMEDOUT)
	    cancel_timeout(timeout);

	  /* N.B. No cancel means possible unnecessary timeouts. */

	  process->state = Process::RUNNING;
      
	  /* Update the generation (handles racing timeouts). */
	  process->generation++;
	} else {
	  /* Context switch. */
	  process->state = Process::RECEIVING;
	  swapcontext(&process->uctx, &proc_uctx_running);
	  assert(process->state == Process::READY);
	  process->state = Process::RUNNING;
	}
      }
    }
    process->unlock();
  }
#endif /* USE_LITHE */


#ifdef USE_LITHE
  static void do_pause(lithe_task_t *task, void *arg)
  {
    timeout_t *timeout = (timeout_t *) arg;

    Process *process = (Process *) task->tls;

    process->lock();
    {
      /* Start timeout. */
      ProcessManager::instance()->start_timeout(*timeout);

      /* Context switch. */
      process->state = Process::PAUSED;
    }
    process->unlock();

    /* Go be productive doing something else ... */
    lithe_sched_reenter();
  }


  void pause(Process *process, double secs)
  {
    assert(process != NULL);

    if (secs > 0) {
      timeout_t timeout = create_timeout(process, secs);
      assert(sizeof(timeout_t *) == sizeof(void *));
      lithe_task_block(do_pause, &timeout);
      assert(process->state == Process::TIMEDOUT);
      process->state = Process::RUNNING;
    }
  }
#else
  void pause(Process *process, double secs)
  {
    assert(process != NULL);

    process->lock();
    {
      if (secs > 0) {
	/* Setup the timeout. */
	start_timeout(create_timeout(process, secs));

	/* Context switch. */
	process->state = Process::PAUSED;
	swapcontext(&process->uctx, &proc_uctx_running);
	assert(process->state == Process::TIMEDOUT);
	process->state = Process::RUNNING;
      } else {
	/* Modified context switch (basically a yield). */
	process->state = Process::READY;
	enqueue(process);
	swapcontext(&process->uctx, &proc_uctx_running);
	assert(process->state == Process::READY);
	process->state = Process::RUNNING;
      }
    }
    process->unlock();
  }
#endif /* USE_LITHE */


#ifdef USE_LITHE
  static void do_wait(lithe_task_t *task, void *arg)
  {
    Process *process = (Process *) task->tls;

    bool resume = false;

    process->lock();
    {
      if (process->state == Process::RUNNING) {
	/* Context switch. */
	process->state = Process::WAITING;
      } else {
	assert(process->state == Process::INTERRUPTED);
	process->state = Process::READY;
	resume = true;
      }
    }
    process->unlock();

    if (resume)
      lithe_task_resume(task);

    /* Go be productive doing something else ... */
    lithe_sched_reenter();
  }


  bool wait(PID pid)
  {
    /* TODO(benh): Account for a non-libprocess task/ctx. */
    assert(false);

    Process *process;

    if (lithe_task_gettls((void **) &process) < 0)
      abort();

    bool waited = true;

    /* Now we can add the process to the waiters. */
    acquire(processes);
    {
      map<uint32_t, Process *>::iterator it = processes.find(pid.pipe);
      if (it != processes.end()) {
	if (it->second->state != Process::EXITED)
	  waiters[it->second].insert(process);
	else
	  waited = false;
      }
    }
    release(processes);

    /* If we waited then we should context switch. */
    if (waited) {
      lithe_task_block(do_wait, NULL);
      assert(process->state == Process::READY);
      process->state = Process::RUNNING;
    }

    return waited;
  }
#else
  bool wait(PID pid)
  {
    if (pthread_self() != proc_thread)
      return external_wait(pid);

    Process *process = proc_process;

    bool waited = true;

    /* Now we can add the process to the waiters. */
    acquire(processes);
    {
      map<uint32_t, Process *>::iterator it = processes.find(pid.pipe);
      if (it != processes.end()) {
	if (it->second->state != Process::EXITED)
	  waiters[it->second].insert(process);
	else
	  waited = false;
      }
    }
    release(processes);

    /* If we waited then we should context switch. */
    if (waited) {
      process->lock();
      {
	if (process->state == Process::RUNNING) {
	  /* Context switch. */
	  process->state = Process::WAITING;
	  swapcontext(&process->uctx, &proc_uctx_running);
	  assert(process->state == Process::READY);
	  process->state = Process::RUNNING;
	} else {
	  /* Process is cleaned up and we have been removed from waiters. */
	  assert(process->state == Process::INTERRUPTED);
	  process->state = Process::RUNNING;
	}
      }
      process->unlock();
    }

    return waited;
  }
#endif /* USE_LITHE */


  bool external_wait(PID pid)
  {
    Gate *gate = NULL;
    Gate::state_t old;

    /* Try and approach the gate if necessary. */
    acquire(processes);
    {
      map<uint32_t, Process *>::iterator it = processes.find(pid.pipe);
      if (it != processes.end()) {
	Process *process = it->second;
	/* Check and see if a gate already exists. */
	if (gates.find(process) == gates.end())
	  gates[process] = new Gate();
	gate = gates[process];
	old = gate->approach();
      }
    }
    release(processes);

    /* Now arrive at the gate and wait until it opens. */
    if (gate != NULL) {
      gate->arrive(old);
      if (gate->empty())
	delete gate;
      return true;
    }

    return false;
  }


#ifdef USE_LITHE
  static void do_await(lithe_task_t *task, void *arg)
  {
    ev_io *io_watcher = (ev_io *) arg;

    Process *process = (Process *) task->tls;

    process->lock();
    {
      /* Enqueue the watcher. */
      acquire(io_watchersq);
      {
	io_watchersq->push(io_watcher);
      }
      release(io_watchersq);

      /* Interrupt the loop. */
      ev_async_send(loop, &async_watcher);

      /* Context switch. */
      process->state = Process::AWAITING;

      /*
       * N.B. It is difficult to check if a new message has arrived
       * since the await call was issued because the queue might not
       * have been empty. One could imagine passing along the
       * information in a subsequent version.
       */
    }
    process->unlock();

    /* Go be productive doing something else ... */
    lithe_sched_reenter();
  }


  bool await(Process *process, int fd, int op)
  {
    assert(process != NULL);

    bool interrupted = false;

    if (fd < 0)
      return false;

    /* Allocate/Initialize the watcher. */
    ev_io *io_watcher = (ev_io *) malloc(sizeof(ev_io));

    if ((op & Process::RDWR) == Process::RDWR)
      ev_io_init(io_watcher, handle_await, fd, EV_READ | EV_WRITE);
    else if ((op & Process::RDONLY) == Process::RDONLY)
      ev_io_init(io_watcher, handle_await, fd, EV_READ);
    else if ((op & Process::WRONLY) == Process::WRONLY)
      ev_io_init(io_watcher, handle_await, fd, EV_WRITE);

    /* Create tuple describing state (on heap in case we get interrupted). */
    io_watcher->data = new tuple<Process *, int>(process, process->generation);

    assert(sizeof(ev_io *) == sizeof(void *));
    lithe_task_block(do_await, io_watcher);

    process->lock();
    {
      assert(process->state == Process::READY ||
	     process->state == Process::INTERRUPTED);

      /* Update the generation (handles racing awaited). */
      process->generation++;

      if (process->state == Process::INTERRUPTED)
	interrupted = true;

      process->state = Process::RUNNING;
    }
    process->unlock();

    return !interrupted;
  }
#else
<<<<<<< HEAD
  bool await(Process *process, int fd, int op, ev_tstamp interval, bool ignore)
=======
  bool await(Process *process, int fd, int op, double secs, bool ignore)
>>>>>>> d0e38bb1
  {
    assert(process != NULL);

    bool interrupted = false;

    if (fd < 0)
      return false;

    process->lock();
    {
      /* Consider a non-empty message queue as an immediate interrupt. */
      if (!ignore && !process->msgs.empty()) {
	process->unlock();
	return false;
      }

      /* Allocate/Initialize the watcher. */
      ev_io *io_watcher = (ev_io *) malloc(sizeof(ev_io));

      if ((op & Process::RDWR) == Process::RDWR)
	ev_io_init(io_watcher, handle_await, fd, EV_READ | EV_WRITE);
      else if ((op & Process::RDONLY) == Process::RDONLY)
	ev_io_init(io_watcher, handle_await, fd, EV_READ);
      else if ((op & Process::WRONLY) == Process::WRONLY)
	ev_io_init(io_watcher, handle_await, fd, EV_WRITE);

      /* Tuple describing state (on heap in case we get interrupted). */
      io_watcher->data =
	new tuple<Process *, int>(process, process->generation);

      timeout_t timeout;

<<<<<<< HEAD
      if (interval > 0) {
	/* Create timeout. */
	timeout = create_timeout(process, interval);
=======
      if (secs > 0) {
	/* Create timeout. */
	timeout = create_timeout(process, secs);
>>>>>>> d0e38bb1
	/* Start the timeout. */
	start_timeout(timeout);
      }

      /* Enqueue the watcher. */
      acquire(io_watchersq);
      {
	io_watchersq->push(io_watcher);
      }
      release(io_watchersq);
    
      /* Interrupt the loop. */
      ev_async_send(loop, &async_watcher);

      /* Context switch. */
      process->state = Process::AWAITING;
      swapcontext(&process->uctx, &proc_uctx_running);
      assert(process->state == Process::READY ||
	     process->state == Process::TIMEDOUT ||
	     process->state == Process::INTERRUPTED);

      /* Attempt to cancel the timer if necessary. */
<<<<<<< HEAD
      if (interval > 0 && process->state != Process::TIMEDOUT)
=======
      if (secs > 0 && process->state != Process::TIMEDOUT)
>>>>>>> d0e38bb1
	  cancel_timeout(timeout);

      if (process->state == Process::INTERRUPTED)
	interrupted = true;

      process->state = Process::RUNNING;
      
      /* Update the generation (handles racing awaited). */
      process->generation++;
    }
    process->unlock();

    return !interrupted;
  }
#endif /* USE_LITHE */


  void awaited(Process *process, int generation)
  {
    process->lock();
    {
      if (process->state == Process::AWAITING &&
	  process->generation == generation) {
	process->state = Process::READY;
	enqueue(process);
      }
    }
    process->unlock();
  }


  void timedout(Process *process, int generation)
  {
    assert(process != NULL);

    /* Make sure the process is still valid! */
    bool valid = false;

    acquire(processes);
    {
      map<uint32_t, Process *>::iterator it = processes.find(process->pid.pipe);
      if (it != processes.end() && it->second == process)
	valid = true;
    }
    release(processes);

    if (!valid)
      return;

    /* TODO(benh): Process could become invalid here! Reference counting? */

    process->lock();
    {
      /* N.B. State != READY after timeout, but generation still same. */
      if (process->state != Process::READY &&
	  process->generation == generation) {
	/* N.B. Process may be RUNNING due to "outside" thread 'receive'. */
	assert(process->state == Process::RUNNING ||
	       process->state == Process::RECEIVING ||
	       process->state == Process::AWAITING ||
	       process->state == Process::INTERRUPTED ||
	       process->state == Process::PAUSED);
	if (process->state != Process::RUNNING ||
	    process->state != Process::INTERRUPTED)
	  ProcessManager::instance()->enqueue(process);
	process->state = Process::TIMEDOUT;
      }
    }
    process->unlock();

    /* TODO(benh): Check if process became invalid! */
    valid = false;
    acquire(processes);
    {
      map<uint32_t, Process *>::iterator it = processes.find(process->pid.pipe);
      if (it != processes.end() && it->second == process)
	valid = true;
    }
    release(processes);

    /* If process is invalid, we probably just wrote over some memory ... */
    assert(valid);
  }


<<<<<<< HEAD
  timeout_t create_timeout(Process *process, ev_tstamp interval)
=======
  timeout_t create_timeout(Process *process, double secs)
>>>>>>> d0e38bb1
  {
    assert(process != NULL);
    ev_tstamp tstamp = ev_now(loop) + interval;
    return make_tuple(tstamp, process, process->generation);
  }


  void start_timeout(const timeout_t &timeout)
  {
    ev_tstamp tstamp = timeout.get<0>();

    /* Add the timer. */
    acquire(timers);
    {
      (*timers)[tstamp].push_back(timeout);

      /* Interrupt the loop if there isn't an adequate timer running. */
      if (timers->size() == 1 || tstamp < timers->begin()->first) {
	update_timer = true;
	ev_async_send(loop, &async_watcher);
      }
    }
    release(timers);
  }


  bool cancel_timeout(const timeout_t &timeout)
  {
    bool cancelled = false;

    acquire(timers);
    {
      /* Check if the timer has fired. */
      ev_tstamp tstamp = timeout.get<0>();
      if (timers->find(tstamp) != timers->end()) {
	list<timeout_t> &timeouts = (*timers)[tstamp];
	list<timeout_t>::iterator it = timeouts.begin();
	while (it != timeouts.end()) {
	  if (it->get<0>() == timeout.get<0>() &&
	      it->get<1>() == timeout.get<1>() &&
	      it->get<2>() == timeout.get<2>()) {
	    timeouts.erase(it++);
	  } else {
	    ++it;
	  }
	}

	/* If no more timeouts for this time stamp then cleanup. */
	if ((*timers)[tstamp].empty())
	  timers->erase(tstamp);

	cancelled = true;
      }
    }
    release(timers);

    return cancelled;
  }


  void enqueue(Process *process)
  {
    assert(process != NULL);
    acquire(runq);
    {
      assert(find(runq.begin(), runq.end(), process) == runq.end());
      runq.push_back(process);
    }
    release(runq);
    
    /* Wake up the processing thread if necessary. */
    gate->open();
  }

  Process * dequeue()
  {
    Process *process = NULL;

    acquire(runq);
    {
      if (!runq.empty()) {
	process = runq.front();
	runq.pop_front();
      }
    }
    release(runq);

    return process;
  }

  void deliver(struct msg *msg)
  {
    assert(msg != NULL);
    assert(!replaying);
//     cout << endl;
//     cout << "msg->from.pipe: " << msg->from.pipe << endl;
//     cout << "msg->from.ip: " << msg->from.ip << endl;
//     cout << "msg->from.port: " << msg->from.port << endl;
//     cout << "msg->to.pipe: " << msg->to.pipe << endl;
//     cout << "msg->to.ip: " << msg->to.ip << endl;
//     cout << "msg->to.port: " << msg->to.port << endl;
//     cout << "msg->id: " << msg->id << endl;
//     cout << "msg->len: " << msg->len << endl;

    acquire(processes);
    {
      map<uint32_t, Process *>::iterator it = processes.find(msg->to.pipe);
      if (it != processes.end())
	it->second->enqueue(msg);
      else
	free(msg);
    }
    release(processes);
  }
};

/* Singleton ProcessManager instance. */
template<> ProcessManager * Singleton<ProcessManager>::singleton = NULL;
template<> bool Singleton<ProcessManager>::instantiated = false;


static void handle_async(struct ev_loop *loop, ev_async *w, int revents)
{
  acquire(io_watchersq);
  {
    /* Start all the new I/O watchers. */
    while (!io_watchersq->empty()) {
      ev_io *io_watcher = io_watchersq->front();
      io_watchersq->pop();
      ev_io_start(loop, io_watcher);
    }
  }
  release(io_watchersq);

  acquire(timers);
  {
    if (update_timer) {
      if (!timers->empty()) {
	timer_watcher.repeat = timers->begin()->first - ev_now(loop);
	/* If timer has elapsed feed the event immediately. */
	if (timer_watcher.repeat <= 0) {
	  timer_watcher.repeat = 0;
	  ev_feed_event(loop, &timer_watcher, EV_TIMEOUT);
	} else {
	  ev_timer_again(loop, &timer_watcher);
	}
      }
      update_timer = false;
    }
  }
  release(timers);
}


void handle_await(struct ev_loop *loop, ev_io *w, int revents)
{
  tuple<Process *, int> *t = (tuple<Process *, int> *) w->data;

  ProcessManager::instance()->awaited(t->get<0>(), t->get<1>());

  ev_io_stop(loop, w);

  delete t;

  free(w);
}


void read_data(struct ev_loop *loop, ev_io *w, int revents)
{
  int c = w->fd;
  //cout << "read_data on " << c << " started" << endl;

  struct read_ctx *ctx = (struct read_ctx *) w->data;

  /* Read the data starting from the last read. */
  int len = recv(c,
		 (char *) ctx->msg + sizeof(struct msg) + ctx->len,
		 ctx->msg->len - ctx->len,
		 0);

  if (len > 0) {
    ctx->len += len;
  } else if (len < 0 && errno == EWOULDBLOCK) {
    return;
  } else if (len == 0 || (len < 0 &&
			  (errno == ECONNRESET ||
			   errno == EBADF ||
			   errno == EHOSTUNREACH))) {
    /* Socket has closed. */
    //perror("libprocess recv error: ");
    //cout << "read_data: closing socket " << c << endl;
    LinkManager::instance()->closed(c);

    /* Stop receiving ... */
    ev_io_stop (loop, w);
    close(c);
    free(ctx->msg);
    free(ctx);
    free(w);
    return;
  } else {
    fatalerror("unhandled socket error: please report (read_data)");
  }

  if (ctx->len == ctx->msg->len) {
    /* Deliver message. */
    ProcessManager::instance()->deliver(ctx->msg);

    /* Reinitialize read context. */
    ctx->len = 0;
    ctx->msg = (struct msg *) malloc(sizeof(struct msg));

    //cout << "read_data on " << c << " finished" << endl;

    /* Continue receiving ... */
    ev_io_stop (loop, w);
    ev_io_init (w, read_msg, c, EV_READ);
    ev_io_start (loop, w);
  }
}


void read_msg(struct ev_loop *loop, ev_io *w, int revents)
{
  int c = w->fd;
  //cout << "read_msg on " << c << " started" << endl;

  struct read_ctx *ctx = (struct read_ctx *) w->data;

  /* Read the message starting from the last read. */
  int len = recv(c,
		 (char *) ctx->msg + ctx->len,
		 sizeof (struct msg) - ctx->len,
		 0);

  if (len > 0) {
    ctx->len += len;
  } else if (len < 0 && errno == EWOULDBLOCK) {
    return;
  } else if (len == 0 || (len < 0 &&
			  (errno == ECONNRESET ||
			   errno == EBADF ||
			   errno == EHOSTUNREACH))) {
    /* Socket has closed. */
    //perror("libprocess recv error: ");
    //cout << "read_msg: closing socket " << c << endl;
    LinkManager::instance()->closed(c);

    /* Stop receiving ... */
    ev_io_stop (loop, w);
    close(c);
    free(ctx->msg);
    free(ctx);
    free(w);
    return;
  } else {
    fatalerror("unhandled socket error: please report (read_msg)");
  }

  if (ctx->len == sizeof(struct msg)) {
    /* Check and see if we need to receive data. */
    if (ctx->msg->len > 0) {
      /* Allocate enough space for data. */
      ctx->msg = (struct msg *)
	realloc (ctx->msg, sizeof(struct msg) + ctx->msg->len);

      /* TODO(benh): Optimize ... try doing a read first! */
      ctx->len = 0;

      /* Start receiving data ... */
      ev_io_stop (loop, w);
      ev_io_init (w, read_data, c, EV_READ);
      ev_io_start (loop, w);
    } else {
      /* Deliver message. */
      //cout << "delivering message" << endl;
      ProcessManager::instance()->deliver(ctx->msg);

      /* Reinitialize read context. */
      ctx->len = 0;
      ctx->msg = (struct msg *) malloc(sizeof(struct msg));

      /* Continue receiving ... */
      ev_io_stop (loop, w);
      ev_io_init (w, read_msg, c, EV_READ);
      ev_io_start (loop, w);
    }
  }
}


static void write_data(struct ev_loop *loop, ev_io *w, int revents)
{
  int c = w->fd;

  //cout << "write_data on " << c << " started" << endl;

  struct write_ctx *ctx = (struct write_ctx *) w->data;

  int len = send(c,
		 (char *) ctx->msg + sizeof(struct msg) + ctx->len,
		 ctx->msg->len - ctx->len,
		 MSG_NOSIGNAL);

  if (len > 0) {
    ctx->len += len;
  } else if (len < 0 && errno == EWOULDBLOCK) {
    return;
  } else if (len == 0 || (len < 0 &&
			  (errno == ECONNRESET ||
			   errno == EBADF ||
			   errno == EHOSTUNREACH ||
			   errno == EPIPE))) {
    /* Socket has closed. */
    //perror("libprocess send error: ");
    //cout << "write_data: closing socket " << c << endl;
    LinkManager::instance()->closed(c);

    /* Stop receiving ... */
    ev_io_stop (loop, w);
    close(c);
    free(ctx->msg);
    free(ctx);
    free(w);
    return;
  } else {
    fatalerror("unhandled socket error: please report (write_data)");
  }

  if (ctx->len == ctx->msg->len) {
    ev_io_stop (loop, w);
    free(ctx->msg);

    if (ctx->close)
      ctx->msg = LinkManager::instance()->next_or_close(c);
    else
      ctx->msg = LinkManager::instance()->next_or_sleep(c);

    if (ctx->msg != NULL) {
      ctx->len = 0;
      ev_io_init(w, write_msg, c, EV_WRITE);
      ev_io_start(loop, w);
    } else {
      //cout << "write_data on " << c << " finished" << endl;
      free(ctx);
      free(w);
    }
  }
}


void write_msg(struct ev_loop *loop, ev_io *w, int revents)
{
  int c = w->fd;
  //cout << "write_msg on " << c << " started" << endl;

  struct write_ctx *ctx = (struct write_ctx *) w->data;

  int len = send(c,
		 (char *) ctx->msg + ctx->len,
		 sizeof (struct msg) - ctx->len,
		 MSG_NOSIGNAL);

  if (len > 0) {
    ctx->len += len;
  } else if (len < 0 && errno == EWOULDBLOCK) {
    return;
  } else if (len == 0 || (len < 0 &&
			  (errno == ECONNRESET ||
			   errno == EBADF ||
			   errno == EHOSTUNREACH ||
			   errno == EPIPE))) {
    /* Socket has closed. */
    //perror("libprocess send error: ");
    //cout << "write_msg: closing socket " << c << endl;
    LinkManager::instance()->closed(c);

    /* Stop receiving ... */
    ev_io_stop (loop, w);
    close(c);
    free(ctx->msg);
    free(ctx);
    free(w);
    return;
  } else {
    fatalerror("unhandled socket error: please report (write_msg)");
  }

  if (ctx->len == sizeof(struct msg)) {
    /* Check and see if we need to write data. */
    if (ctx->msg->len > 0) {
      
      /* TODO(benh): Optimize ... try doing a write first! */
      ctx->len = 0;

      /* Start writing data ... */
      ev_io_stop(loop, w);
      ev_io_init(w, write_data, c, EV_WRITE);
      ev_io_start(loop, w);
    } else {
      //cout << "write_msg: closing socket" << endl;
      ev_io_stop(loop, w);
      free(ctx->msg);

      if (ctx->close)
	ctx->msg = LinkManager::instance()->next_or_close(c);
      else
	ctx->msg = LinkManager::instance()->next_or_sleep(c);

      if (ctx->msg != NULL) {
	ctx->len = 0;
	ev_io_init(w, write_msg, c, EV_WRITE);
	ev_io_start(loop, w);
      } else {
	//cout << "write_msg on " << c << " finished" << endl;
	free(ctx);
	free(w);
      }
    }
  }
}


void write_connect(struct ev_loop *loop, ev_io *w, int revents)
{
  //cout << "write_connect" << endl;
  int s = w->fd;

  struct write_ctx *ctx = (struct write_ctx *) w->data;

  ev_io_stop(loop, w);

  /* Check that the connection was successful. */
  int opt;
  socklen_t optlen = sizeof(opt);

  if (getsockopt(s, SOL_SOCKET, SO_ERROR, &opt, &optlen) < 0) {
    //cerr << "failed to connect (getsockopt)" << endl;
    LinkManager::instance()->closed(s);
    free(ctx->msg);
    free(ctx);
    free(w);
    return;
  }

  if (opt != 0) {
    //cerr << "failed to connect" << endl;
    LinkManager::instance()->closed(s);
    free(ctx->msg);
    free(ctx);
    free(w);
    return;
  }

  /* TODO(benh): Optimize ... try doing a write first. */

  ev_io_init(w, write_msg, s, EV_WRITE);
  ev_io_start(loop, w);
}



void link_connect(struct ev_loop *loop, ev_io *w, int revents)
{
  //cout << "link_connect" << endl;
  int s = w->fd;

  ev_io_stop(loop, w);

  /* Check that the connection was successful. */
  int opt;
  socklen_t optlen = sizeof(opt);

  if (getsockopt(s, SOL_SOCKET, SO_ERROR, &opt, &optlen) < 0) {
    //cerr << "failed to connect (getsockopt)" << endl;
    LinkManager::instance()->closed(s);
    free(w);
    return;
  }

  if (opt != 0) {
    //cerr << "failed to connect" << endl;
    LinkManager::instance()->closed(s);
    free(w);
    return;
  }

  /* Reuse/Initialize the watcher. */
  w->data = malloc(sizeof(struct read_ctx));

  /* Initialize read context. */
  struct read_ctx *ctx = (struct read_ctx *) w->data;

  ctx->len = 0;
  ctx->msg = (struct msg *) malloc(sizeof(struct msg));

  /* Initialize watcher for reading. */
  ev_io_init(w, read_msg, s, EV_READ);

  ev_io_start(loop, w);
}


void handle_timeout(struct ev_loop *loop, ev_timer *w, int revents)
{
  list<timeout_t> timedout;

  acquire(timers);
  {
    ev_tstamp now = ev_now(loop);

    map<ev_tstamp, list<timeout_t> >::iterator it = timers->begin();
    map<ev_tstamp, list<timeout_t> >::iterator last = timers->begin();

    for (; it != timers->end(); ++it) {
      // Check if timer has expired.
      ev_tstamp tstamp = it->first;
      if (tstamp > now) {
	last = it;
	break;
      }

      // Save all expired timeouts.
      const list<timeout_t> &timeouts = it->second;
      foreach (const timeout_t &timeout, timeouts)
	timedout.push_back(timeout);
    }

    if (it == timers->end())
      timers->clear();
    else if (last != timers->begin())
      timers->erase(timers->begin(), last);

    if (!timers->empty()) {
      timer_watcher.repeat = timers->begin()->first - now;
      assert(timer_watcher.repeat > 0);
      ev_timer_again(loop, &timer_watcher);
    } else {
      timer_watcher.repeat = 0.;
      ev_timer_again(loop, &timer_watcher);
    }

    update_timer = false;
  }
  release(timers);

  foreach (const timeout_t &timeout, timedout)
    ProcessManager::instance()->timedout(timeout.get<1>(), timeout.get<2>());
}


void handle_accept(struct ev_loop *loop, ev_io *w, int revents)
{
  //cout << "handle_accept" << endl;
  int s = w->fd;

  struct sockaddr_in addr;

  socklen_t addrlen = sizeof(addr);

  /* Do accept. */
  int c = accept(s, (struct sockaddr *) &addr, &addrlen);

  if (c < 0) {
    return;
  }

  /* Make socket non-blocking. */
  if (set_nbio(c) < 0) {
    close(c);
    return;
  }

  /* Turn off Nagle (on TCP_NODELAY) so pipelined requests don't wait. */
  int on = 1;
  if (setsockopt(c, SOL_TCP, TCP_NODELAY, &on, sizeof(on)) < 0) {
    close(c);
    return;
  }

  /* Allocate the watcher. */
  ev_io *io_watcher = (ev_io *) malloc (sizeof (ev_io));

  io_watcher->data = malloc(sizeof(struct read_ctx));

  /* Initialize the read context */
  struct read_ctx *ctx = (struct read_ctx *) io_watcher->data;

  ctx->len = 0;
  ctx->msg = (struct msg *) malloc(sizeof(struct msg));

  /* Initialize watcher for reading. */
  ev_io_init(io_watcher, read_msg, c, EV_READ);

  ev_io_start(loop, io_watcher);
}


static void * node(void *arg)
{
  ev_loop(((struct ev_loop *) arg), 0);

  return NULL;
}


#ifdef USE_LITHE

void ProcessScheduler::enter()
{
  if (waiter == -1)
    __sync_bool_compare_and_swap(&waiter, -1, ht_id());

  if (waiter == ht_id())
    schedule();

  lithe_sched_t *sched = NULL;

  spinlock_lock(&lock);
  {
    int lowest = INT_MAX;
    typedef pair<int, int> counts_t;
    foreachpair (lithe_sched_t *child, counts_t &counts, children) {
      /* Don't bother giving a hart unless it has been requested. */
      if (counts.first < counts.second) {
	/* Give to the most neglected child. */
	if (counts.first < lowest) {
	  sched = child;
	  lowest = counts.first;
	}
      }
    }
    if (sched != NULL)
      children[sched].first++;
  }
  spinlock_unlock(&lock);

  if (sched != NULL)
    lithe_sched_enter(sched);

  lithe_sched_yield();
}


void ProcessScheduler::yield(lithe_sched_t *child)
{
  enter();
}


void ProcessScheduler::reg(lithe_sched_t *child)
{
  spinlock_lock(&lock);
  {
    children[child] = make_pair(0,0);
  }
  spinlock_unlock(&lock);
}


void ProcessScheduler::unreg(lithe_sched_t *child)
{
  int count;
  spinlock_lock(&lock);
  {
    count = children[child].first;
    children.erase(child);
  }
  spinlock_unlock(&lock);

//   cout << "child had a count of: " << count << " + 1 = " << count + 1 << endl;
}


void ProcessScheduler::request(lithe_sched_t *child, int k)
{
  spinlock_lock(&lock);
  {
    children[child] = make_pair(0, k);
  }
  spinlock_unlock(&lock);
  lithe_sched_request(k);
}


void ProcessScheduler::unblock(lithe_task_t *task)
{
  assert(false);
}


void ProcessScheduler::schedule()
{
  do {
    Process *process = ProcessManager::instance()->dequeue();

    if (process == NULL) {
      Gate::state_t old = gate->approach();
      process = ProcessManager::instance()->dequeue();
      if (process == NULL) {
	/* Wait at gate if idle. */
	gate->arrive(old);
	continue;
      } else {
	/* Leave gate since we dequeued a process. */
	gate->leave();
      }
    }

    assert(process->state == Process::INIT ||
	   process->state == Process::READY ||
	   process->state == Process::INTERRUPTED ||
	   process->state == Process::TIMEDOUT);

    assert(waiter == ht_id());
    waiter = -1;

    lithe_sched_request(1);

//     cout << ht_id() << " running " << process->getPID() <<  endl;

    /* Start/Continue process. */
    if (process->state == Process::INIT)
      lithe_task_do(&process->task, trampoline, process);
    else
      lithe_task_resume(&process->task);
  } while (true);
}



/*
* N.B. For now, we can only support one ProcessScheduler at a
* time. This is a deficiency of the singleton design for
* ProcessManager and LinkManager, and should be addressed in the
* future.
*/
static bool running = false;


ProcessScheduler::ProcessScheduler()
{
  if (!__sync_bool_compare_and_swap(&running, false, true))
    fatalerror("only one process scheduler can be running");

  /* Setup scheduler. */
  spinlock_init(&lock);

  waiter = -1;

  if (lithe_sched_register_task(&funcs, this, &task) != 0)
    abort();

  /* Request a processing thread. */
  if (lithe_sched_request(1) < 0)
    abort();
}


ProcessScheduler::~ProcessScheduler()
{
  lithe_task_t *task;
  lithe_sched_unregister_task(&task);
  if (task != &this->task)
    abort();

  if (!__sync_bool_compare_and_swap(&running, true, false))
    abort();
}

#else

void * schedule(void *arg)
{
  if (getcontext(&proc_uctx_schedule) < 0)
    fatalerror("getcontext failed (schedule)");

  do {
    if (replaying)
      ProcessManager::instance()->replay();

    Process *process = ProcessManager::instance()->dequeue();

    if (process == NULL) {
      Gate::state_t old = gate->approach();
      process = ProcessManager::instance()->dequeue();
      if (process == NULL) {
	/* Wait at gate if idle. */
	gate->arrive(old);
	continue;
      } else {
	gate->leave();
      }
    }

    process->lock();
    {
      //cout << "process->pid: " << process->pid << endl;
      //cout << "process->state: " << process->state << endl;
      assert(process->state == Process::INIT ||
	     process->state == Process::READY ||
	     process->state == Process::INTERRUPTED ||
	     process->state == Process::TIMEDOUT);

      /* Continue process. */
      proc_process = process;
      swapcontext(&proc_uctx_running, &process->uctx);
      while (legacy) {
	(*legacy_thunk)();
	swapcontext(&proc_uctx_running, &process->uctx);
      }
      proc_process = NULL;
    }
    process->unlock();
  } while (true);
}

#endif /* USE_LITHE */


#ifdef USE_LITHE
void trampoline(void *arg)
{
  assert(arg != NULL);
  Process *process = (Process *) arg;
  /* Run the process. */
  ProcessManager::instance()->run(process);
}
#else
void trampoline(int process0, int process1)
{
  /* Unpackage the arguments. */
#ifdef __x86_64__
  assert (sizeof(unsigned long) == sizeof(Process *));
  Process *process = (Process *)
    (((unsigned long) process1 << 32) + (unsigned int) process0);
#else
  assert (sizeof(unsigned int) == sizeof(Process *));
  Process *process = (Process *) (unsigned int) process0;
#endif /* __x86_64__ */
  /* Run the process. */
  ProcessManager::instance()->run(process);
}
#endif /* USE_LITHE */


/*
 * We might need/want to catch terminating signals to close our log
 * ... or the underlying filesystem and operating system might be
 * robust enough to flush our last writes and close the file cleanly,
 * or we might need to force flushes at appropriate times. However,
 * for now, adding signal handlers freely is not allowed because they
 * will clash with Java and Python virtual machines and causes hard to
 * debug crashes/segfaults. This can be revisited when recording gets
 * turned on by default.
 */

// void sigbad(int signal, struct sigcontext *ctx)
// {
//   if (recording) {
//     assert(!replaying);
//     record_msgs.close();
//     record_pipes.close();
//   }

//   /* Pass on the signal (so that a core file is produced).  */
//   struct sigaction sa;
//   sa.sa_handler = SIG_DFL;
//   sigemptyset(&sa.sa_mask);
//   sa.sa_flags = 0;
//   sigaction(signal, &sa, NULL);
//   raise(signal);
// }


static void initialize()
{
//   /* Install signal handler. */
//   struct sigaction sa;

//   sa.sa_handler = (void (*) (int)) sigbad;
//   sigemptyset (&sa.sa_mask);
//   sa.sa_flags = SA_RESTART;

//   sigaction (SIGTERM, &sa, NULL);
//   sigaction (SIGINT, &sa, NULL);
//   sigaction (SIGQUIT, &sa, NULL);
//   sigaction (SIGSEGV, &sa, NULL);
//   sigaction (SIGILL, &sa, NULL);
// #ifdef SIGBUS
//   sigaction (SIGBUS, &sa, NULL);
// #endif
// #ifdef SIGSTKFLT
//   sigaction (SIGSTKFLT, &sa, NULL);
// #endif
//   sigaction (SIGABRT, &sa, NULL);
//   sigaction (SIGFPE, &sa, NULL);

#ifdef __sun__
  /* Need to ignore this since we can't do MSG_NOSIGNAL on Solaris. */
  signal(SIGPIPE, SIG_IGN);
#endif /* __sun__ */

#ifndef USE_LITHE
  /* Setup processing thread. */
  if (pthread_create (&proc_thread, NULL, schedule, NULL) != 0)
    fatalerror("failed to initialize (pthread_create)");
#endif /* USE_LITHE */

  char *value;

  /* Check environment for ip. */
  value = getenv("LIBPROCESS_IP");
  ip = value != NULL ? atoi(value) : 0;

  /* Check environment for port. */
  value = getenv("LIBPROCESS_PORT");
  port = value != NULL ? atoi(value) : 0;

  /* Check environment for replay. */
  value = getenv("LIBPROCESS_REPLAY");
  replaying = value != NULL;

  /* Setup for recording or replaying. */
  if (recording && !replaying) {
    /* Setup record. */
    time_t t;
    time(&t);
    std::string record(".record-");
    std::string date(ctime(&t));

    replace(date.begin(), date.end(), ' ', '_');
    replace(date.begin(), date.end(), '\n', '\0');

    /* TODO(benh): Create file if it doesn't exist. */
    record_msgs.open((record + "msgs-" + date).c_str(),
		     std::ios::out | std::ios::binary | std::ios::app);
    record_pipes.open((record + "pipes-" + date).c_str(),
		      std::ios::out | std::ios::app);
    if (!record_msgs.is_open() || !record_pipes.is_open())
      fatal("could not open record(s) for recording");
  } else if (replaying) {
    assert(!recording);
    /* Open record(s) for replay. */
    record_msgs.open((std::string(".record-msgs-") += value).c_str(),
		     std::ios::in | std::ios::binary);
    record_pipes.open((std::string(".record-pipes-") += value).c_str(),
		      std::ios::in);
    if (!record_msgs.is_open() || !record_pipes.is_open())
      fatal("could not open record(s) with prefix %s for replay", value);

    /* Read in all pipes from record. */
    while (!record_pipes.eof()) {
      uint32_t parent, child;
      record_pipes >> parent >> child;
      if (record_pipes.fail())
	fatal("could not read from record");
      (*replay_pipes)[parent].push_back(child);
    }

    record_pipes.close();
  }

  /* TODO(benh): Check during replay that the same ip and port is used. */

  // Lookup hostname if missing ip (avoids getting 127.0.0.1). Note
  // that we need only one ip address, so that other processes can
  // send and receive and don't get confused as to whom they are
  // sending to.
  if (ip == 0) {
    char hostname[512];

    if (gethostname(hostname, sizeof(hostname)) < 0)
      fatalerror("failed to initialize (gethostname)");

    /* Lookup IP address of local hostname. */
    struct hostent *he;

    if ((he = gethostbyname2(hostname, AF_INET)) == NULL)
      fatalerror("failed to initialize (gethostbyname2)");

    ip = *((uint32_t *) he->h_addr_list[0]);
  }

  /* Create a "server" socket for communicating with other nodes. */
  if ((s = socket(AF_INET, SOCK_STREAM, IPPROTO_IP)) < 0)
    fatalerror("failed to initialize (socket)");

  /* Make socket non-blocking. */
  if (set_nbio(s) < 0)
    fatalerror("failed to initialize (set_nbio)");

  /* Set up socket. */
  struct sockaddr_in addr;
  addr.sin_family = PF_INET;
  addr.sin_addr.s_addr = ip;
  addr.sin_port = htons(port);

  if (bind(s, (struct sockaddr *) &addr, sizeof(addr)) < 0)
    fatalerror("failed to initialize (bind)");

  /* Lookup and store assigned ip and assigned port. */
  socklen_t addrlen = sizeof(addr);
  if (getsockname(s, (struct sockaddr *) &addr, &addrlen) < 0)
    fatalerror("failed to initialize (getsockname)");

  ip = addr.sin_addr.s_addr;
  port = ntohs(addr.sin_port);

  if (listen(s, 500000) < 0)
    fatalerror("failed to initialize (listen)");

  /* Setup event loop. */
#ifdef __sun__
  loop = ev_default_loop(EVBACKEND_POLL | EVBACKEND_SELECT);
#else
  loop = ev_default_loop(EVFLAG_AUTO);
#endif /* __sun__ */

  ev_async_init(&async_watcher, handle_async);
  ev_async_start(loop, &async_watcher);

  ev_timer_init(&timer_watcher, handle_timeout, 0., 2100000.0);
  ev_timer_again(loop, &timer_watcher);

  ev_io_init(&server_watcher, handle_accept, s, EV_READ);
  ev_io_start(loop, &server_watcher);

//   ev_child_init(&child_watcher, child_exited, pid, 0);
//   ev_child_start(loop, &cw);

//   /* Install signal handler. */
//   struct sigaction sa;

//   sa.sa_handler = ev_sighandler;
//   sigfillset (&sa.sa_mask);
//   sa.sa_flags = SA_RESTART; /* if restarting works we save one iteration */
//   sigaction (w->signum, &sa, 0);

//   sigemptyset (&sa.sa_mask);
//   sigaddset (&sa.sa_mask, w->signum);
//   sigprocmask (SIG_UNBLOCK, &sa.sa_mask, 0);

  if (pthread_create(&io_thread, NULL, node, loop) != 0)
    fatalerror("failed to initialize node (pthread_create)");
}


Process::Process()
{
  static volatile bool initializing = true;
  /* Confirm everything is initialized. */
  if (!initialized) {
    if (__sync_bool_compare_and_swap(&initialized, false, true)) {
      initialize();
      initializing = false;
    }
  }

  while (initializing);

#ifdef USE_LITHE
  l = UNLOCKED;
#else
  pthread_mutex_init(&m, NULL);
#endif /* USE_LITHE */

  current = NULL;

  generation = 0;

  /* Initialize the PID associated with the process. */
#ifdef USE_LITHE
#error "TODO(benh): Make Lithe version include an htls proc_process."
#else
  if (!replaying) {
    /* Get a new unique pipe identifier. */
    pid.pipe = __sync_add_and_fetch(&global_pipe, 1);
  } else {
    /* Lookup pipe from record. */
    map<uint32_t, deque<uint32_t> >::iterator it = proc_process == NULL
      ? replay_pipes->find(0)
      : replay_pipes->find(proc_process->pid.pipe);

    /* Check that this is an expected process creation. */
    if (it == replay_pipes->end() && !it->second.empty())
      fatal("not expecting to create (this) process during replay");

    pid.pipe = it->second.front();
    it->second.pop_front();
  }

  if (recording) {
    assert(!replaying);
    record_pipes << " " << (proc_process == NULL ? 0 : proc_process->pid.pipe);
    record_pipes << " " << pid.pipe;
  }
#endif /* USE_LITHE */

  pid.ip = ip;
  pid.port = port;
}


Process::~Process()
{
  //cout << "Process::~Process" << endl;
}


void Process::enqueue(struct msg *msg)
{
  assert(msg != NULL);
  lock();
  {
    if (state != EXITED) {
      //cout << "enqueing pending message: " << msg << endl;
      msgs.push_back(msg);

      if (state == RECEIVING) {
	state = READY;
	ProcessManager::instance()->enqueue(this);
      } else if (state == AWAITING) {
	state = INTERRUPTED;
	ProcessManager::instance()->enqueue(this);
      }

      assert(state == INIT ||
	     state == READY ||
	     state == RUNNING ||
	     state == PAUSED ||
	     state == WAITING ||
	     state == INTERRUPTED ||
	     state == TIMEDOUT);
    }
  }
  unlock();
}


struct msg * Process::dequeue()
{
  struct msg *msg = NULL;

  lock();
  {
    assert (state == RUNNING);
    if (!msgs.empty()) {
      msg = msgs.front();
      msgs.pop_front();
      //cout << "dequeueing pending message: " << msg << endl;
    }
  }
  unlock();

  return msg;
}


PID Process::self() const
{
  return pid;
}


PID Process::from() const
{
  PID pid = { 0, 0, 0 };
  return current != NULL ? current->from : pid;
}


void Process::inject(const PID &from, MSGID id, const char *data, size_t length)
{
  if (replaying)
    return;

  /* Disallow sending messages using an internal id. */
  if (id < PROCESS_MSGID)
    return;

  /* Allocate/Initialize outgoing message. */
  struct msg *msg = (struct msg *) malloc(sizeof(struct msg) + length);

  msg->from.pipe = from.pipe;
  msg->from.ip = from.ip;
  msg->from.port = from.port;
  msg->to.pipe = pid.pipe;
  msg->to.ip = pid.ip;
  msg->to.port = pid.port;
  msg->id = id;
  msg->len = length;

  if (length > 0)
    memcpy((char *) msg + sizeof(struct msg), data, length);

  lock();
  {
    msgs.push_front(msg);
  }
  unlock();
}


void Process::send(const PID &to, MSGID id, const char *data, size_t length)
{
  //cout << "Process::send" << endl;

  if (replaying)
    return;
  
  /* Disallow sending messages using an internal id. */
  if (id < PROCESS_MSGID)
    return;

  /* Allocate/Initialize outgoing message. */
  struct msg *msg = (struct msg *) malloc(sizeof(struct msg) + length);

  msg->from.pipe = pid.pipe;
  msg->from.ip = pid.ip;
  msg->from.port = pid.port;
  msg->to.pipe = to.pipe;
  msg->to.ip = to.ip;
  msg->to.port = to.port;
  msg->id = id;
  msg->len = length;

  if (length > 0)
    memcpy((char *) msg + sizeof(struct msg), data, length);

//   cout << endl;
//   cout << "msg->from.pipe: " << msg->from.pipe << endl;
//   cout << "msg->from.ip: " << msg->from.ip << endl;
//   cout << "msg->from.port: " << msg->from.port << endl;
//   cout << "msg->to.pipe: " << msg->to.pipe << endl;
//   cout << "msg->to.ip: " << msg->to.ip << endl;
//   cout << "msg->to.port: " << msg->to.port << endl;
//   cout << "msg->id: " << msg->id << endl;
//   cout << "msg->len: " << msg->len << endl;

  if (to.ip == ip && to.port == port)
    /* Local message. */
    ProcessManager::instance()->deliver(msg);
  else
    /* Remote message. */
    LinkManager::instance()->send(msg);
}


MSGID Process::receive(double secs)
{
  //cout << "Process::receive(" << secs << ")" << endl;
  /* Free current message. */
<<<<<<< HEAD
  if (current) {
=======
  if (current != NULL) {
>>>>>>> d0e38bb1
    free(current);
    current = NULL;
  }

  /* Check if there is a message queued. */
  if ((current = dequeue()) != NULL)
    goto found;

#ifdef USE_LITHE
  /* TODO(benh): Account for a non-libprocess task/ctx. */
  /* Avoid blocking if negative seconds. */
  if (secs >= 0)
    ProcessManager::instance()->receive(this, secs);
    
  /* Check for a message (otherwise we timed out). */
  if ((current = dequeue()) == NULL)
    goto timeout;
#else
  if (pthread_self() == proc_thread) {
    /* Avoid blocking if negative seconds. */
    if (secs >= 0)
      ProcessManager::instance()->receive(this, secs);

    /* Check for a message (otherwise we timed out). */
    if ((current = dequeue()) == NULL)
      goto timeout;

  } else {
    /* Do a blocking (spinning) receive if on "outside" thread. */
    /* TODO(benh): Handle timeout. */
    do {
      lock();
      {
	if (state == TIMEDOUT) {
	  state = RUNNING;
	  unlock();
	  goto timeout;
	}
	assert(state == RUNNING);
      }
      unlock();
      usleep(50000); // 50000 == ~RTT 
    } while ((current = dequeue()) == NULL);
  }
#endif /* USE_LITHE */

 found:
  assert (current != NULL);

  if (recording)
    ProcessManager::instance()->record(current);

  return current->id;

 timeout:
  current = (struct msg *) malloc(sizeof(struct msg));
  current->from.pipe = 0;
  current->from.ip = 0;
  current->from.port = 0;
  current->to.pipe = pid.pipe;
  current->to.ip = pid.ip;
  current->to.port = pid.port;
  current->id = PROCESS_TIMEOUT;
  current->len = 0;

  return current->id;
}


MSGID Process::call(const PID &to, MSGID id,
		    const char *data, size_t length, double secs)
{
  send(to, id, data, length);
  return receive(secs);
}


const char * Process::body(size_t *length) const
{
  if (current != NULL && current->len > 0) {
    if (length != NULL)
      *length = current->len;
    return (char *) current + sizeof(struct msg);
  } else {
    if (length != NULL)
      *length = 0;
    return NULL;
  }
}


void Process::pause(double secs)
{
#ifdef USE_LITHE
  /* TODO(benh): Handle non-libprocess task/ctx (i.e., proc_thread below). */
  ProcessManager::instance()->pause(this, secs);
#else
  if (pthread_self() == proc_thread) {
    if (replaying)
      ProcessManager::instance()->pause(this, 0);
    else
      ProcessManager::instance()->pause(this, secs);
  } else {
    sleep(secs);
  }
#endif /* USE_LITHE */
}


PID Process::link(const PID &to)
{
  ProcessManager::instance()->link(this, to);
  return to;
}


bool Process::await(int fd, int op, const timeval& tv)
{
  return await(fd, op, tv, true);
}


bool Process::await(int fd, int op, const timeval& tv, bool ignore)
{
<<<<<<< HEAD
  ev_tstamp interval = tv.tv_sec + (tv.tv_usec * 1e-6);
  return ProcessManager::instance()->await(this, fd, op, interval, ignore);
=======
  double secs = tv.tv_sec + (tv.tv_usec * 1e-6);
  return ProcessManager::instance()->await(this, fd, op, secs, ignore);
>>>>>>> d0e38bb1
}


bool Process::ready(int fd, int op)
{
  fd_set rdset;
  fd_set wrset;

  FD_ZERO(&rdset);
  FD_ZERO(&wrset);

  if (op & RDWR) {
    FD_SET(fd, &rdset);
    FD_SET(fd, &wrset);
  } else if (op & RDONLY) {
    FD_SET(fd, &rdset);
  } else if (op & WRONLY) {
    FD_SET(fd, &wrset);
  }

  struct timeval timeout;
  memset(&timeout, 0, sizeof(timeout));

  select(fd+1, &rdset, &wrset, NULL, &timeout);

  return FD_ISSET(fd, &rdset) || FD_ISSET(fd, &wrset);
}


void Process::post(const PID &to, MSGID id, const char *data, size_t length)
{
  if (replaying)
    return;

  /* Disallow sending messages using an internal id. */
  if (id < PROCESS_MSGID)
    return;

  /* Allocate/Initialize outgoing message. */
  struct msg *msg = (struct msg *) malloc(sizeof(struct msg) + length);

  msg->from.pipe = 0;
  msg->from.ip = 0;
  msg->from.port = 0;
  msg->to.pipe = to.pipe;
  msg->to.ip = to.ip;
  msg->to.port = to.port;
  msg->id = id;
  msg->len = length;

  if (length > 0)
    memcpy((char *) msg + sizeof(struct msg), data, length);

//   cout << endl;
//   cout << "msg->from.pipe: " << msg->from.pipe << endl;
//   cout << "msg->from.ip: " << msg->from.ip << endl;
//   cout << "msg->from.port: " << msg->from.port << endl;
//   cout << "msg->to.pipe: " << msg->to.pipe << endl;
//   cout << "msg->to.ip: " << msg->to.ip << endl;
//   cout << "msg->to.port: " << msg->to.port << endl;
//   cout << "msg->id: " << msg->id << endl;
//   cout << "msg->len: " << msg->len << endl;

  if (to.ip == ip && to.port == port)
    /* Local message. */
    ProcessManager::instance()->deliver(msg);
  else
    /* Remote message. */
    LinkManager::instance()->send(msg);
}


PID Process::spawn(Process *process)
{
  if (process != NULL) {
    ProcessManager::instance()->spawn(process);
#ifdef USE_LITHE
    lithe_sched_request(1);
#endif /* USE_LITHE */
    return process->pid;
  } else {
    PID pid = { 0, 0, 0 };
    return pid;
  }
}


bool Process::wait(PID pid)
{
  /*
   * N.B. This could result in a deadlock! We could check if such was
   * the case by doing:
   *
   *   if (proc_process && proc_process->pid == pid) {
   *     handle deadlock here;
   *  }
   *
   * But for now, deadlocks seem like better bugs to try and fix than
   * segmentation faults that might occur because a client thinks it
   * has waited on a process and it is now finished (and can be
   * cleaned up).
   */

  return ProcessManager::instance()->wait(pid);
}


bool Process::wait(Process *process)
{
  if (process == NULL)
    return false;

  return wait(process->getPID());
}


void Process::invoke(const std::tr1::function<void (void)> &thunk)
{
  legacy_thunk = &thunk;
  legacy = true;
  assert(proc_process != NULL);
  swapcontext(&proc_process->uctx, &proc_uctx_running);
  legacy = false;
}<|MERGE_RESOLUTION|>--- conflicted
+++ resolved
@@ -1600,11 +1600,7 @@
     return !interrupted;
   }
 #else
-<<<<<<< HEAD
-  bool await(Process *process, int fd, int op, ev_tstamp interval, bool ignore)
-=======
   bool await(Process *process, int fd, int op, double secs, bool ignore)
->>>>>>> d0e38bb1
   {
     assert(process != NULL);
 
@@ -1637,15 +1633,10 @@
 
       timeout_t timeout;
 
-<<<<<<< HEAD
-      if (interval > 0) {
-	/* Create timeout. */
-	timeout = create_timeout(process, interval);
-=======
       if (secs > 0) {
 	/* Create timeout. */
 	timeout = create_timeout(process, secs);
->>>>>>> d0e38bb1
+
 	/* Start the timeout. */
 	start_timeout(timeout);
       }
@@ -1668,11 +1659,7 @@
 	     process->state == Process::INTERRUPTED);
 
       /* Attempt to cancel the timer if necessary. */
-<<<<<<< HEAD
-      if (interval > 0 && process->state != Process::TIMEDOUT)
-=======
       if (secs > 0 && process->state != Process::TIMEDOUT)
->>>>>>> d0e38bb1
 	  cancel_timeout(timeout);
 
       if (process->state == Process::INTERRUPTED)
@@ -1758,11 +1745,7 @@
   }
 
 
-<<<<<<< HEAD
-  timeout_t create_timeout(Process *process, ev_tstamp interval)
-=======
   timeout_t create_timeout(Process *process, double secs)
->>>>>>> d0e38bb1
   {
     assert(process != NULL);
     ev_tstamp tstamp = ev_now(loop) + interval;
@@ -3017,11 +3000,7 @@
 {
   //cout << "Process::receive(" << secs << ")" << endl;
   /* Free current message. */
-<<<<<<< HEAD
-  if (current) {
-=======
   if (current != NULL) {
->>>>>>> d0e38bb1
     free(current);
     current = NULL;
   }
@@ -3146,13 +3125,8 @@
 
 bool Process::await(int fd, int op, const timeval& tv, bool ignore)
 {
-<<<<<<< HEAD
-  ev_tstamp interval = tv.tv_sec + (tv.tv_usec * 1e-6);
-  return ProcessManager::instance()->await(this, fd, op, interval, ignore);
-=======
   double secs = tv.tv_sec + (tv.tv_usec * 1e-6);
   return ProcessManager::instance()->await(this, fd, op, secs, ignore);
->>>>>>> d0e38bb1
 }
 
 
