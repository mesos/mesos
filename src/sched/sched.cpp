--- conflicted
+++ resolved
@@ -49,13 +49,9 @@
 using process::PID;
 using process::UPID;
 
-<<<<<<< HEAD
-#define STATUS_UPDATE_TIMEOUT 120
-=======
 using std::map;
 using std::string;
 using std::vector;
->>>>>>> ceafa378
 
 using std::tr1::bind;
 
